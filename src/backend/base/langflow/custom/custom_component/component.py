--- conflicted
+++ resolved
@@ -245,46 +245,6 @@
             raise ValueError(f"Output with method {method_name} not found")
         return output
 
-<<<<<<< HEAD
-    def _create_edgedata(self, component: "Component", output: Output, key: str, _input: "InputTypes") -> "EdgeData":
-        return {
-            "source": component._id,
-            "target": self._id,
-            "data": {
-                "sourceHandle": {
-                    "dataType": component.__class__.__name__,
-                    "id": component._id,
-                    "name": output.name,
-                    "output_types": output.types,
-                },
-                "targetHandle": {
-                    "fieldName": key,
-                    "id": self._id,
-                    "inputTypes": _input.input_types,
-                    "type": _input.field_type,
-                },
-            },
-        }
-
-    def __call__(self, **kwargs):
-        for key, value in kwargs.items():
-            # if value is a callable, it must be a method from another component
-            # we need to the class owning the method
-            try:
-                _input = self._inputs[key]
-            except KeyError:
-                _input = self._get_fallback_input(name=key, display_name=key)
-                self._inputs[key] = _input
-                self.inputs.append(_input)
-            if callable(value):
-                component: "Component" = value.__self__
-                self._components.append(component)
-                output = component._get_output_by_method(value)
-                self._edges.append(self._create_edgedata(component, output, key, _input))
-
-            else:
-                self._parameters[key] = value
-=======
     def _inherits_from_component(self, method: Callable):
         # check if the method is a method from a class that inherits from Component
         # and that it is an output of that class
@@ -314,7 +274,6 @@
             self._connect_to_component(key, value, _input)
         else:
             self._set_parameter_or_attribute(key, value)
->>>>>>> 6bb1fc4c
 
     def _get_or_create_input(self, key):
         try:
@@ -419,20 +378,11 @@
             raise ValueError(f"Output with method {method_name} not found")
         return output
 
-<<<<<<< HEAD
-    def map_inputs(self, inputs: List["InputTypes"]):
-        self.inputs = inputs
-        for input_ in inputs:
-            if input_.name is None:
-                raise ValueError("Input name cannot be None.")
-            self._inputs[input_.name] = input_
-=======
     def _set_output_types(self):
         for output in self.outputs:
             return_types = self._get_method_return_type(output.method)
             output.add_types(return_types)
             output.set_selected()
->>>>>>> 6bb1fc4c
 
     def _get_method_return_type(self, method_name: str) -> List[str]:
         method = getattr(self, method_name)
