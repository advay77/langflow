import asyncio
import json
from collections import defaultdict
from typing import Dict, List

from fastapi import WebSocket

from langflow.api.callback import StreamingLLMCallbackHandler
from langflow.api.schemas import ChatMessage, ChatResponse, FileResponse
from langflow.cache import cache_manager
from langflow.cache.manager import Subject
from langflow.interface.run import (
    get_result_and_steps,
    load_or_build_langchain_object,
)
from langflow.interface.utils import pil_to_base64, try_setting_streaming_options
from langflow.utils.logger import logger


class ChatHistory(Subject):
    def __init__(self):
        super().__init__()
        self.history: Dict[str, List[ChatMessage]] = defaultdict(list)

    def add_message(self, client_id: str, message: ChatMessage):
        """Add a message to the chat history."""

        self.history[client_id].append(message)

        if not isinstance(message, FileResponse):
            self.notify()

    def get_history(self, client_id: str, filter=True) -> List[ChatMessage]:
        """Get the chat history for a client."""
        if history := self.history.get(client_id, []):
            if filter:
                return [msg for msg in history if msg.type not in ["start", "stream"]]
            return history
        else:
            return []

    def empty_history(self, client_id: str):
        """Empty the chat history for a client."""
        self.history[client_id] = []


class ChatManager:
    def __init__(self):
        self.active_connections: Dict[str, WebSocket] = {}
        self.chat_history = ChatHistory()
        self.chat_history.attach(self.on_chat_history_update)
        self.cache_manager = cache_manager
        self.cache_manager.attach(self.update)

    def on_chat_history_update(self):
        """Send the last chat message to the client."""
        client_id = self.cache_manager.current_client_id
        if client_id in self.active_connections:
            chat_response = self.chat_history.get_history(client_id, filter=False)[-1]
            if chat_response.is_bot:
                # Process FileResponse
                if isinstance(chat_response, FileResponse):
                    # If data_type is pandas, convert to csv
                    if chat_response.data_type == "pandas":
                        chat_response.data = chat_response.data.to_csv()
                    elif chat_response.data_type == "image":
                        # Base64 encode the image
                        chat_response.data = pil_to_base64(chat_response.data)
                # get event loop
                loop = asyncio.get_event_loop()

                coroutine = self.send_json(client_id, chat_response)
                asyncio.run_coroutine_threadsafe(coroutine, loop)

    def update(self):
        if self.cache_manager.current_client_id in self.active_connections:
            self.last_cached_object_dict = self.cache_manager.get_last()
            # Add a new ChatResponse with the data
            chat_response = FileResponse(
                message=None,
                type="file",
                data=self.last_cached_object_dict["obj"],
                data_type=self.last_cached_object_dict["type"],
            )

            self.chat_history.add_message(
                self.cache_manager.current_client_id, chat_response
            )

    async def connect(self, client_id: str, websocket: WebSocket):
        await websocket.accept()
        self.active_connections[client_id] = websocket

    def disconnect(self, client_id: str):
        del self.active_connections[client_id]

    async def send_message(self, client_id: str, message: str):
        websocket = self.active_connections[client_id]
        await websocket.send_text(message)

    async def send_json(self, client_id: str, message: ChatMessage):
        websocket = self.active_connections[client_id]
        await websocket.send_json(message.dict())

    async def process_message(self, client_id: str, payload: Dict):
        # Process the graph data and chat message
        chat_message = payload.pop("message", "")
        chat_message = ChatMessage(message=chat_message)
        self.chat_history.add_message(client_id, chat_message)

        graph_data = payload
        start_resp = ChatResponse(message=None, type="start", intermediate_steps="")
        self.chat_history.add_message(client_id, start_resp)

        is_first_message = len(self.chat_history.get_history(client_id=client_id)) == 0
        # Generate result and thought
        try:
            logger.debug("Generating result and thought")

            result, intermediate_steps = await process_graph(
                graph_data=graph_data,
                is_first_message=is_first_message,
                chat_message=chat_message,
                websocket=self.active_connections[client_id],
            )
        except Exception as e:
            # Log stack trace
            logger.exception(e)
            self.chat_history.empty_history(client_id)
            raise e
        # Send a response back to the frontend, if needed
        intermediate_steps = intermediate_steps or ""
        history = self.chat_history.get_history(client_id, filter=False)
        file_responses = []
        if history:
            # Iterate backwards through the history
            for msg in reversed(history):
                if isinstance(msg, FileResponse):
                    if msg.data_type == "image":
                        # Base64 encode the image
                        msg.data = pil_to_base64(msg.data)
                    file_responses.append(msg)
                if msg.type == "start":
                    break

        response = ChatResponse(
            message="",
            intermediate_steps=intermediate_steps.strip(),
            type="end",
            files=file_responses,
        )
        self.chat_history.add_message(client_id, response)

    async def handle_websocket(self, client_id: str, websocket: WebSocket):
        await self.connect(client_id, websocket)

        try:
            chat_history = self.chat_history.get_history(client_id)
            # iterate and make BaseModel into dict
            chat_history = [chat.dict() for chat in chat_history]
            await websocket.send_json(chat_history)

            while True:
                json_payload = await websocket.receive_json()
                try:
                    payload = json.loads(json_payload)
                except TypeError:
                    payload = json_payload
                if "clear_history" in payload:
                    self.chat_history.history[client_id] = []
                    continue

                with self.cache_manager.set_client_id(client_id):
                    await self.process_message(client_id, payload)
        except Exception as e:
            # Handle any exceptions that might occur
            logger.exception(e)
            # send a message to the client
<<<<<<< HEAD
            await self.active_connections[client_id].close(
                code=1011, reason=str(e)
            )

=======
            await self.active_connections[client_id].close(code=1000, reason=str(e))
>>>>>>> c032e2a0
        finally:
            # await self.active_connections[client_id].close(
            #     code=1000, reason="Client disconnected"
            # )
            self.disconnect(client_id)


async def process_graph(
    graph_data: Dict,
    is_first_message: bool,
    chat_message: ChatMessage,
    websocket: WebSocket,
):
    langchain_object = load_or_build_langchain_object(graph_data, is_first_message)
    langchain_object = try_setting_streaming_options(langchain_object, websocket)
    logger.debug("Loaded langchain object")

    if langchain_object is None:
        # Raise user facing error
        raise ValueError(
            "There was an error loading the langchain_object. Please, check all the nodes and try again."
        )

    # Generate result and thought
    try:
        logger.debug("Generating result and thought")
        stream_handler = StreamingLLMCallbackHandler(websocket)
        result, intermediate_steps = await get_result_and_steps(
            langchain_object, chat_message.message or "", callbacks=[stream_handler]
        )
        logger.debug("Generated result and intermediate_steps")
        return result, intermediate_steps
    except Exception as e:
        # Log stack trace
        logger.exception(e)
        raise e<|MERGE_RESOLUTION|>--- conflicted
+++ resolved
@@ -176,14 +176,7 @@
             # Handle any exceptions that might occur
             logger.exception(e)
             # send a message to the client
-<<<<<<< HEAD
-            await self.active_connections[client_id].close(
-                code=1011, reason=str(e)
-            )
-
-=======
             await self.active_connections[client_id].close(code=1000, reason=str(e))
->>>>>>> c032e2a0
         finally:
             # await self.active_connections[client_id].close(
             #     code=1000, reason="Client disconnected"
