--- conflicted
+++ resolved
@@ -16,8 +16,6 @@
 from langflow.utils.logger import logger
 
 
-<<<<<<< HEAD
-=======
 import asyncio
 import json
 from typing import Any, Dict, List
@@ -25,7 +23,6 @@
 from langflow.cache.flow import InMemoryCache
 
 
->>>>>>> f511ddc2
 class ChatHistory(Subject):
     def __init__(self):
         super().__init__()
@@ -216,8 +213,7 @@
                     reason="Client disconnected",
                 )
             except Exception as e:
-<<<<<<< HEAD
-                logger.exception(e)
+                logger.error(e)
             self.disconnect(client_id)
 
 
@@ -248,8 +244,4 @@
     except Exception as e:
         # Log stack trace
         logger.exception(e)
-        raise e
-=======
-                logger.error(e)
-            self.disconnect(client_id)
->>>>>>> f511ddc2
+        raise e