--- conflicted
+++ resolved
@@ -77,20 +77,10 @@
     import langchain
     from langflow.interface.importing.utils import import_class
 
-<<<<<<< HEAD
-    langchain_cache_type = os.getenv("LANGFLOW_LANGCHAIN_CACHE")
-    cache_class = import_class(
-        f"langchain.cache.{langchain_cache_type or settings.LANGCHAIN_CACHE}"
-    )
-
-    logger.debug(f"Setting up LLM caching with {cache_class.__name__}")
-    langchain.llm_cache = cache_class()
-    logger.info(f"LLM caching setup with {cache_class.__name__}")
-=======
     if cache_type := os.getenv("LANGFLOW_LANGCHAIN_CACHE"):
         try:
             cache_class = import_class(
-                f"langchain.cache.{cache_type or settings.CACHE}"
+                f"langchain.cache.{cache_type or settings.LANGCHAIN_CACHE}"
             )
 
             logger.debug(f"Setting up LLM caching with {cache_class.__name__}")
@@ -99,5 +89,4 @@
         except ImportError:
             logger.warning(f"Could not import {cache_type}. ")
     else:
-        logger.info("No LLM cache set.")
->>>>>>> 43df5336
+        logger.info("No LLM cache set.")