import contextlib
import re
from typing import Dict


def extract_input_variables(nodes):
    """
    Extracts input variables from the template
    and adds them to the input_variables field.
    """
    for node in nodes:
        with contextlib.suppress(Exception):
            if "input_variables" in node["data"]["node"]["template"]:
                if node["data"]["node"]["template"]["_type"] == "prompt":
                    variables = re.findall(
                        r"\{(.*?)\}",
                        node["data"]["node"]["template"]["template"]["value"],
                    )
                elif node["data"]["node"]["template"]["_type"] == "few_shot":
                    variables = re.findall(
                        r"\{(.*?)\}",
                        node["data"]["node"]["template"]["prefix"]["value"]
                        + node["data"]["node"]["template"]["suffix"]["value"],
                    )
                else:
                    variables = []
                node["data"]["node"]["template"]["input_variables"]["value"] = variables
    return nodes


def get_root_vertex(graph):
    """
    Returns the root node of the template.
    """
    incoming_edges = {edge.source_id for edge in graph.edges}

    if not incoming_edges and len(graph.vertices) == 1:
        return graph.vertices[0]

<<<<<<< HEAD
    return next((node for node in graph.vertices if node not in incoming_edges), None)
=======
    return next((node for node in graph.vertices if node.id not in incoming_edges), None)
>>>>>>> b8698523


def build_json(root, graph) -> Dict:
    if "node" not in root.data:
        # If the root node has no "node" key, then it has only one child,
        # which is the target of the single outgoing edge
        edge = root.edges[0]
        local_nodes = [edge.target]
    else:
        # Otherwise, find all children whose type matches the type
        # specified in the template
        node_type = root.node_type
        local_nodes = graph.get_nodes_with_target(root)

    if len(local_nodes) == 1:
        return build_json(local_nodes[0], graph)
    # Build a dictionary from the template
    template = root.data["node"]["template"]
    final_dict = template.copy()

    for key, value in final_dict.items():
        if key == "_type":
            continue

        node_type = value["type"]

        if "value" in value and value["value"] is not None:
            # If the value is specified, use it
            value = value["value"]
        elif "dict" in node_type:
            # If the value is a dictionary, create an empty dictionary
            value = {}
        else:
            # Otherwise, recursively build the child nodes
            children = []
            for local_node in local_nodes:
                node_children = graph.get_children_by_node_type(local_node, node_type)
                children.extend(node_children)

            if value["required"] and not children:
                raise ValueError(f"No child with type {node_type} found")
            values = [build_json(child, graph) for child in children]
            value = (
                list(values) if value["list"] else next(iter(values), None)  # type: ignore
            )
        final_dict[key] = value

    return final_dict<|MERGE_RESOLUTION|>--- conflicted
+++ resolved
@@ -37,11 +37,7 @@
     if not incoming_edges and len(graph.vertices) == 1:
         return graph.vertices[0]
 
-<<<<<<< HEAD
-    return next((node for node in graph.vertices if node not in incoming_edges), None)
-=======
     return next((node for node in graph.vertices if node.id not in incoming_edges), None)
->>>>>>> b8698523
 
 
 def build_json(root, graph) -> Dict:
