import _ from "lodash";
import { useContext, useEffect, useState } from "react";
import { useLocation } from "react-router-dom";
import "reactflow/dist/style.css";
import "./App.css";

import { ErrorBoundary } from "react-error-boundary";
import ErrorAlert from "./alerts/error";
import NoticeAlert from "./alerts/notice";
import SuccessAlert from "./alerts/success";
import CrashErrorComponent from "./components/CrashErrorComponent";
import Header from "./components/headerComponent";
import { alertContext } from "./contexts/alertContext";
import { locationContext } from "./contexts/locationContext";
import { TabsContext } from "./contexts/tabsContext";
<<<<<<< HEAD
import Header from "./components/headerComponent";
=======
>>>>>>> 5d3a7f06
import Router from "./routes";

export default function App() {
  let { setCurrent, setShowSideBar, setIsStackedOpen } =
    useContext(locationContext);
  let location = useLocation();
  useEffect(() => {
    setCurrent(location.pathname.replace(/\/$/g, "").split("/"));
    setShowSideBar(true);
    setIsStackedOpen(true);
  }, [location.pathname, setCurrent, setIsStackedOpen, setShowSideBar]);
  const { hardReset } = useContext(TabsContext);
  const {
    errorData,
    errorOpen,
    setErrorOpen,
    noticeData,
    noticeOpen,
    setNoticeOpen,
    successData,
    successOpen,
    setSuccessOpen,
  } = useContext(alertContext);

  // Initialize state variable for the list of alerts
  const [alertsList, setAlertsList] = useState<
    Array<{
      type: string;
      data: { title: string; list?: Array<string>; link?: string };
      id: string;
    }>
  >([]);

  // Use effect hook to update alertsList when a new alert is added
  useEffect(() => {
    // If there is an error alert open with data, add it to the alertsList
    if (errorOpen && errorData) {
      if (
        alertsList.length > 0 &&
        JSON.stringify(alertsList[alertsList.length - 1].data) ===
          JSON.stringify(errorData)
      ) {
        return;
      }
      setErrorOpen(false);
      setAlertsList((old) => {
        let newAlertsList = [
          ...old,
          { type: "error", data: _.cloneDeep(errorData), id: _.uniqueId() },
        ];
        return newAlertsList;
      });
    }
    // If there is a notice alert open with data, add it to the alertsList
    else if (noticeOpen && noticeData) {
      if (
        alertsList.length > 0 &&
        JSON.stringify(alertsList[alertsList.length - 1].data) ===
          JSON.stringify(noticeData)
      ) {
        return;
      }
      setNoticeOpen(false);
      setAlertsList((old) => {
        let newAlertsList = [
          ...old,
          { type: "notice", data: _.cloneDeep(noticeData), id: _.uniqueId() },
        ];
        return newAlertsList;
      });
    }
    // If there is a success alert open with data, add it to the alertsList
    else if (successOpen && successData) {
      if (
        alertsList.length > 0 &&
        JSON.stringify(alertsList[alertsList.length - 1].data) ===
          JSON.stringify(successData)
      ) {
        return;
      }
      setSuccessOpen(false);
      setAlertsList((old) => {
        let newAlertsList = [
          ...old,
          { type: "success", data: _.cloneDeep(successData), id: _.uniqueId() },
        ];
        return newAlertsList;
      });
    }
  }, [
    _,
    errorData,
    errorOpen,
    noticeData,
    noticeOpen,
    setErrorOpen,
    setNoticeOpen,
    setSuccessOpen,
    successData,
    successOpen,
  ]);

  const removeAlert = (id: string) => {
    setAlertsList((prevAlertsList) =>
      prevAlertsList.filter((alert) => alert.id !== id)
    );
  };

  return (
    //need parent component with width and height
    <div className="flex h-full flex-col">
      <ErrorBoundary
        onReset={() => {
          window.localStorage.removeItem("tabsData");
          window.localStorage.clear();
          hardReset();
          window.location.href = window.location.href;
        }}
        FallbackComponent={CrashErrorComponent}
      >
        <Header />
        <Router />
      </ErrorBoundary>
      <div></div>
      <div className="app-div" style={{ zIndex: 999 }}>
        {alertsList.map((alert) => (
          <div key={alert.id}>
            {alert.type === "error" ? (
              <ErrorAlert
                key={alert.id}
                title={alert.data.title}
                list={alert.data.list}
                id={alert.id}
                removeAlert={removeAlert}
              />
            ) : alert.type === "notice" ? (
              <NoticeAlert
                key={alert.id}
                title={alert.data.title}
                link={alert.data.link}
                id={alert.id}
                removeAlert={removeAlert}
              />
            ) : (
              <SuccessAlert
                key={alert.id}
                title={alert.data.title}
                id={alert.id}
                removeAlert={removeAlert}
              />
            )}
          </div>
        ))}
      </div>
    </div>
  );
}<|MERGE_RESOLUTION|>--- conflicted
+++ resolved
@@ -13,10 +13,6 @@
 import { alertContext } from "./contexts/alertContext";
 import { locationContext } from "./contexts/locationContext";
 import { TabsContext } from "./contexts/tabsContext";
-<<<<<<< HEAD
-import Header from "./components/headerComponent";
-=======
->>>>>>> 5d3a7f06
 import Router from "./routes";
 
 export default function App() {
