import { cloneDeep } from "lodash";
import React, { ReactNode, useEffect, useRef, useState } from "react";
import { Handle, Position, useUpdateNodeInternals } from "reactflow";
import ShadTooltip from "../../../../components/ShadTooltipComponent";
import CodeAreaComponent from "../../../../components/codeAreaComponent";
import DictComponent from "../../../../components/dictComponent";
import Dropdown from "../../../../components/dropdownComponent";
import FloatComponent from "../../../../components/floatComponent";
import IconComponent from "../../../../components/genericIconComponent";
import InputComponent from "../../../../components/inputComponent";
import InputFileComponent from "../../../../components/inputFileComponent";
import InputListComponent from "../../../../components/inputListComponent";
import IntComponent from "../../../../components/intComponent";
import KeypairListComponent from "../../../../components/keypairListComponent";
import PromptAreaComponent from "../../../../components/promptComponent";
import TextAreaComponent from "../../../../components/textAreaComponent";
import ToggleShadComponent from "../../../../components/toggleShadComponent";
import {
  LANGFLOW_SUPPORTED_TYPES,
  TOOLTIP_EMPTY,
} from "../../../../constants/constants";
import { postCustomComponentUpdate } from "../../../../controllers/API";
import useAlertStore from "../../../../stores/alertStore";
import useFlowStore from "../../../../stores/flowStore";
import useFlowsManagerStore from "../../../../stores/flowsManagerStore";
import { useTypesStore } from "../../../../stores/typesStore";
import { APIClassType } from "../../../../types/api";
import { ParameterComponentType } from "../../../../types/components";
import { NodeDataType } from "../../../../types/flow";
import {
  convertObjToArray,
  convertValuesToNumbers,
  hasDuplicateKeys,
  isValidConnection,
  scapedJSONStringfy,
} from "../../../../utils/reactflowUtils";
import {
  nodeColors,
  nodeIconsLucide,
  nodeNames,
} from "../../../../utils/styleUtils";
import { classNames, groupByFamily } from "../../../../utils/utils";

export default function ParameterComponent({
  left,
  id,
  data,
  tooltipTitle,
  title,
  color,
  type,
  name = "",
  required = false,
  optionalHandle = null,
  info = "",
  proxy,
  showNode,
  index = "",
}: ParameterComponentType): JSX.Element {
  const ref = useRef<HTMLDivElement>(null);
  const refHtml = useRef<HTMLDivElement & ReactNode>(null);
  const infoHtml = useRef<HTMLDivElement & ReactNode>(null);
  const setErrorData = useAlertStore((state) => state.setErrorData);
  const currentFlow = useFlowsManagerStore((state) => state.currentFlow);
  const nodes = useFlowStore((state) => state.nodes);
  const edges = useFlowStore((state) => state.edges);
  const setNode = useFlowStore((state) => state.setNode);

  const flow = currentFlow?.data?.nodes ?? null;

  const groupedEdge = useRef(null);

  const setFilterEdge = useFlowStore((state) => state.setFilterEdge);

  let disabled =
    edges.some(
      (edge) =>
        edge.targetHandle === scapedJSONStringfy(proxy ? { ...id, proxy } : id)
    ) ?? false;

  const myData = useTypesStore((state) => state.data);

  const takeSnapshot = useFlowsManagerStore((state) => state.takeSnapshot);

  const handleUpdateValues = async (name: string, data: NodeDataType) => {
    const code = data.node?.template["code"]?.value;
    if (!code) {
      console.error("Code not found in the template");
      return;
    }

    try {
      const res = await postCustomComponentUpdate(code, name);
      if (res.status === 200 && data.node?.template) {
        data.node!.template[name] = res.data.template[name];
      }
    } catch (err) {
      setErrorData(err as { title: string; list?: Array<string> });
    }
  };

  const handleOnNewValue = (
    newValue: string | string[] | boolean | Object[]
  ): void => {
    if (data.node!.template[name].value !== newValue) {
      takeSnapshot();
    }

    data.node!.template[name].value = newValue; // necessary to enable ctrl+z inside the input

    setNode(data.id, (oldNode) => {
      let newNode = cloneDeep(oldNode);

      newNode.data = {
        ...newNode.data,
      };

      newNode.data.node.template[name].value = newValue;

      return newNode;
    });

    renderTooltips();
  };

  const updateNodeInternals = useUpdateNodeInternals();

  const handleNodeClass = (newNodeClass: APIClassType, code?: string): void => {
    if (!data.node) return;
    if (data.node!.template[name].value !== code) {
      takeSnapshot();
    }

    setNode(data.id, (oldNode) => {
      let newNode = cloneDeep(oldNode);

      newNode.data = {
        ...newNode.data,
        node: newNodeClass,
        description: newNodeClass.description ?? data.node!.description,
        display_name: newNodeClass.display_name ?? data.node!.display_name,
      };

      newNode.data.node.template[name].value = code;

      return newNode;
    });

    updateNodeInternals(data.id);

    renderTooltips();
  };

  const [errorDuplicateKey, setErrorDuplicateKey] = useState(false);

  useEffect(() => {
    // @ts-ignore
    infoHtml.current = (
      <div className="h-full w-full break-words">
        {info.split("\n").map((line, index) => (
          <p key={index} className="block">
            {line}
          </p>
        ))}
      </div>
    );
  }, [info]);

  function renderTooltips() {
    let groupedObj: any = groupByFamily(myData, tooltipTitle!, left, flow!);
    groupedEdge.current = groupedObj;

    if (groupedObj && groupedObj.length > 0) {
      //@ts-ignore
      refHtml.current = groupedObj.map((item, index) => {
        const Icon: any =
          nodeIconsLucide[item.family] ?? nodeIconsLucide["unknown"];

        return (
          <div key={index}>
            {index === 0 && (
              <span>
                {left
                  ? "Avaliable input components:"
                  : "Avaliable output components:"}
              </span>
            )}
            <span
              key={index}
              className={classNames(
                index > 0 ? "mt-2 flex items-center" : "mt-3 flex items-center"
              )}
            >
              <div
                className="h-5 w-5"
                style={{
                  color: nodeColors[item.family],
                }}
              >
                <Icon
                  className="h-5 w-5"
                  strokeWidth={1.5}
                  style={{
                    color: nodeColors[item.family] ?? nodeColors.unknown,
                  }}
                />
              </div>
              <span className="ps-2 text-xs text-foreground">
                {nodeNames[item.family] ?? "Other"}{" "}
                {item?.display_name && item?.display_name?.length > 0 ? (
                  <span className="text-xs">
                    {" "}
                    {item.display_name === "" ? "" : " - "}
                    {item.display_name.split(", ").length > 2
                      ? item.display_name.split(", ").map((el, index) => (
                          <React.Fragment key={el + index}>
                            <span>
                              {index ===
                              item.display_name.split(", ").length - 1
                                ? el
                                : (el += `, `)}
                            </span>
                          </React.Fragment>
                        ))
                      : item.display_name}
                  </span>
                ) : (
                  <span className="text-xs">
                    {" "}
                    {item.type === "" ? "" : " - "}
                    {item.type.split(", ").length > 2
                      ? item.type.split(", ").map((el, index) => (
                          <React.Fragment key={el + index}>
                            <span>
                              {index === item.type.split(", ").length - 1
                                ? el
                                : (el += `, `)}
                            </span>
                          </React.Fragment>
                        ))
                      : item.type}
                  </span>
                )}
              </span>
            </span>
          </div>
        );
      });
    } else {
      //@ts-ignore
      refHtml.current = <span>{TOOLTIP_EMPTY}</span>;
    }
  }

  useEffect(() => {
    renderTooltips();
  }, [tooltipTitle, flow]);

  const hasInputOutput =
    type != "str" &&
    type != "dict" &&
    type != "Document" &&
    type != "float" &&
    type != "bool" &&
    type != "int" &&
    type != "NestedDict" &&
    type != "prompt" &&
    type != "file";

  const changeConnectionValidColor = (connection: any) => {
    const targetHandle = connection.targetHandle; //left
    const targetElement = document.querySelector<HTMLElement>(
      `[data-handleid="${targetHandle}"]`
    );
    if (targetElement) {
      targetElement.classList.remove("gradient-border-input");
      targetElement.classList.remove("gradient-border-output");
      targetElement.classList.remove("gradient-border-input-connected");
      targetElement.classList.remove("gradient-border-output-connected");
      targetElement.classList.add("gradient-is-connectable");
    }
  };

  return !showNode ? (
    left && LANGFLOW_SUPPORTED_TYPES.has(type ?? "") && !optionalHandle ? (
      <></>
    ) : (
      // <ShadTooltip
      //   styleClasses={"tooltip-fixed-width custom-scroll nowheel"}
      //   delayDuration={0}
      //   content={refHtml.current}
      //   side={"bottom"}
      // >
      <Handle
        type={left ? "target" : "source"}
        position={left ? Position.Left : Position.Right}
        key={
          proxy ? scapedJSONStringfy({ ...id, proxy }) : scapedJSONStringfy(id)
        }
        id={
          proxy ? scapedJSONStringfy({ ...id, proxy }) : scapedJSONStringfy(id)
        }
        isValidConnection={(connection) => {
          const isValidConnectionValidation = isValidConnection(
            connection,
            nodes,
            edges
          );

          if (isValidConnectionValidation) {
            changeConnectionValidColor(connection);
          }
          return isValidConnectionValidation;
        }}
        className={classNames(
          left ? "my-12  " : " my-12 ",
          "h-5 w-5 cursor-pointer",
          !showNode ? "mt-0" : "",
          left ? "gradient-border-input" : "gradient-border-output"
        )}
        onClick={() => {
          setFilterEdge(groupedEdge.current);
        }}
      ></Handle>
      // </ShadTooltip>
    )
  ) : (
    <div
      ref={ref}
<<<<<<< HEAD
      className={classNames(
        "relative mt-1 flex min-h-[2.5rem] w-full flex-wrap items-center justify-between bg-muted px-5 py-2"
      )}
=======
      className={
        "relative mt-1 flex w-full flex-wrap items-center justify-between bg-muted px-5 py-2" +
        (type === "code" ? " hidden " : "")
      }
>>>>>>> 100c91f5
    >
      <>
        {left && LANGFLOW_SUPPORTED_TYPES.has(type ?? "") && !optionalHandle ? (
          <></>
        ) : (
          // <ShadTooltip
          //   styleClasses={"tooltip-fixed-width custom-scroll nowheel"}
          //   delayDuration={0}
          //   content={refHtml.current}
          //   side={"bottom"}
          // >
          <Handle
            type={left ? "target" : "source"}
            position={left ? Position.Left : Position.Right}
            key={
              proxy
                ? scapedJSONStringfy({ ...id, proxy })
                : scapedJSONStringfy(id)
            }
            id={
              proxy
                ? scapedJSONStringfy({ ...id, proxy })
                : scapedJSONStringfy(id)
            }
            isValidConnection={(connection) => {
              const isValidConnectionValidation = isValidConnection(
                connection,
                nodes,
                edges
              );

              if (isValidConnectionValidation) {
                changeConnectionValidColor(connection);
              }
              return isValidConnectionValidation;
            }}
            className={classNames(
              " left-[-0.4px] h-full w-full  bg-muted",
              left ? "gradient-border-input" : "gradient-border-output"
            )}
            onClick={() => {
              setFilterEdge(groupedEdge.current);
            }}
          >
            <div
              className={
                "pointer-events-none relative top-2.5 h-full w-full self-center truncate text-sm" +
                (left ? " left-6 " : " right-6 text-end ") +
                (info !== "" ? " flex items-center " : "")
              }
            >
              {required && (
                <span className="py-0.1 requiredBadge ml-2 rounded-full bg-red-400 px-1 text-center tracking-wide text-white">
                  {required ? " Required" : ""}
                </span>
              )}
              <div className="">
                {info !== "" && (
                  <ShadTooltip content={infoHtml.current}>
                    {/* put div to avoid bug that does not display tooltip */}
                    <div>
                      <IconComponent
                        name="Info"
                        className="relative bottom-0.5 ml-1 h-3 w-4"
                      />
                    </div>
                  </ShadTooltip>
                )}
              </div>
            </div>
          </Handle>
          // </ShadTooltip>
        )}
        {proxy ? (
          <ShadTooltip content={<span>{proxy.id}</span>}>
            <span className="z-50">{title}</span>
          </ShadTooltip>
        ) : (
          <span className="z-50">{title}</span>
        )}

        {left === true &&
        type === "str" &&
        !data.node?.template[name].options ? (
          <div className="z-50 mt-2 w-full">
            {data.node?.template[name].list ? (
              <InputListComponent
                disabled={disabled}
                value={
                  !data.node.template[name].value ||
                  data.node.template[name].value === ""
                    ? [""]
                    : data.node.template[name].value
                }
                onChange={handleOnNewValue}
              />
            ) : data.node?.template[name].multiline ? (
              <TextAreaComponent
                disabled={disabled}
                value={data.node.template[name].value ?? ""}
                onChange={handleOnNewValue}
                id={"textarea-" + data.node.template[name].name}
                data-testid={"textarea-" + data.node.template[name].name}
              />
            ) : (
              <InputComponent
                id={"input-" + index}
                disabled={disabled}
                password={data.node?.template[name].password ?? false}
                value={data.node?.template[name].value ?? ""}
                onChange={handleOnNewValue}
              />
            )}
          </div>
        ) : left === true && type === "bool" ? (
          <div className="mt-2 w-full">
            <ToggleShadComponent
              id={"toggle-" + index}
              disabled={disabled}
              enabled={data.node?.template[name].value ?? false}
              setEnabled={handleOnNewValue}
              size="large"
            />
          </div>
        ) : left === true && type === "float" ? (
          <div className="mt-2 w-full">
            <FloatComponent
              disabled={disabled}
              value={data.node?.template[name].value ?? ""}
              rangeSpec={data.node?.template[name].rangeSpec}
              onChange={handleOnNewValue}
            />
          </div>
        ) : left === true &&
          type === "str" &&
          data.node?.template[name].options ? (
          // TODO: Improve CSS
          <div className="mt-2 flex w-full items-center">
            <div className="w-5/6 flex-grow">
              <Dropdown
                options={data.node.template[name].options}
                onSelect={handleOnNewValue}
                value={data.node.template[name].value ?? "Choose an option"}
                id={"dropdown-" + index}
              />
            </div>
            {data.node?.template[name].refresh && (
              <button
                className="extra-side-bar-buttons ml-2 mt-1 w-1/6"
                onClick={() => {
                  handleUpdateValues(name, data);
                }}
              >
                <IconComponent name="RefreshCcw" />
              </button>
            )}
          </div>
        ) : left === true && type === "code" ? (
          <div className="mt-2 hidden w-full">
            <CodeAreaComponent
              readonly={
                data.node?.flow && data.node.template[name].dynamic
                  ? true
                  : false
              }
              dynamic={data.node?.template[name].dynamic ?? false}
              setNodeClass={handleNodeClass}
              nodeClass={data.node}
              disabled={disabled}
              value={data.node?.template[name].value ?? ""}
              onChange={handleOnNewValue}
              id={"code-input-" + index}
            />
          </div>
        ) : left === true && type === "file" ? (
          <div className="mt-2 w-full">
            <InputFileComponent
              disabled={disabled}
              value={data.node?.template[name].value ?? ""}
              onChange={handleOnNewValue}
              fileTypes={data.node?.template[name].fileTypes}
              onFileChange={(filePath: string) => {
                data.node!.template[name].file_path = filePath;
              }}
            ></InputFileComponent>
          </div>
        ) : left === true && type === "int" ? (
          <div className="mt-2 w-full">
            <IntComponent
              disabled={disabled}
              value={data.node?.template[name].value ?? ""}
              onChange={handleOnNewValue}
              id={"int-input-" + index}
            />
          </div>
        ) : left === true && type === "prompt" ? (
          <div className="mt-2 w-full">
            <PromptAreaComponent
              readonly={data.node?.flow ? true : false}
              field_name={name}
              setNodeClass={handleNodeClass}
              nodeClass={data.node}
              disabled={disabled}
              value={data.node?.template[name].value ?? ""}
              onChange={handleOnNewValue}
              id={"prompt-input-" + index}
              data-testid={"prompt-input-" + index}
            />
          </div>
        ) : left === true && type === "NestedDict" ? (
          <div className="mt-2 w-full">
            <DictComponent
              disabled={disabled}
              editNode={false}
              value={
                !data.node!.template[name].value ||
                data.node!.template[name].value?.toString() === "{}"
                  ? {
                      yourkey: "value",
                    }
                  : data.node!.template[name].value
              }
              onChange={handleOnNewValue}
              id="div-dict-input"
            />
          </div>
        ) : left === true && type === "dict" ? (
          <div className="mt-2 w-full">
            <KeypairListComponent
              disabled={disabled}
              editNode={false}
              value={
                data.node!.template[name].value?.length === 0 ||
                !data.node!.template[name].value
                  ? [{ "": "" }]
                  : convertObjToArray(data.node!.template[name].value)
              }
              duplicateKey={errorDuplicateKey}
              onChange={(newValue) => {
                const valueToNumbers = convertValuesToNumbers(newValue);
                setErrorDuplicateKey(hasDuplicateKeys(valueToNumbers));
                handleOnNewValue(valueToNumbers);
              }}
            />
          </div>
        ) : (
          <></>
        )}
      </>
    </div>
  );
}<|MERGE_RESOLUTION|>--- conflicted
+++ resolved
@@ -327,16 +327,10 @@
   ) : (
     <div
       ref={ref}
-<<<<<<< HEAD
-      className={classNames(
-        "relative mt-1 flex min-h-[2.5rem] w-full flex-wrap items-center justify-between bg-muted px-5 py-2"
-      )}
-=======
       className={
         "relative mt-1 flex w-full flex-wrap items-center justify-between bg-muted px-5 py-2" +
         (type === "code" ? " hidden " : "")
       }
->>>>>>> 100c91f5
     >
       <>
         {left && LANGFLOW_SUPPORTED_TYPES.has(type ?? "") && !optionalHandle ? (
