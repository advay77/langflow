import { Slot } from "@radix-ui/react-slot";
import { cva, type VariantProps } from "class-variance-authority";
import * as React from "react";
import { cn } from "../../utils/utils";
import ForwardedIconComponent from "../genericIconComponent";

const buttonVariants = cva(
  "noflow nowheel nopan nodelete nodrag inline-flex items-center justify-center gap-2 whitespace-nowrap rounded-md text-sm font-medium ring-offset-background transition-colors focus-visible:outline-none focus-visible:ring-1 focus-visible:ring-ring focus-visible:ring-offset-2 disabled:opacity-100 disabled:disabled-state [&_svg]:pointer-events-none [&_svg]:size-4 [&_svg]:shrink-0",
  {
    variants: {
      variant: {
        default: "bg-primary text-primary-foreground  hover:bg-primary-hover",
        destructive:
          "bg-destructive text-destructive-foreground hover:bg-destructive/90",
        outline:
          "border border-input hover:bg-input hover:text-accent-foreground",
        primary:
          "border bg-background text-secondary-foreground hover:bg-muted dark:hover:bg-muted hover:shadow-sm",
        secondary:
          "border border-muted bg-muted text-secondary-foreground hover:bg-secondary-foreground/5",
<<<<<<< HEAD
        ghost: "hover:bg-secondary-hover hover:text-accent-foreground",
=======
        ghost: "text-foreground hover:bg-accent hover:text-accent-foreground",
        ghostActive:
          "bg-muted text-foreground hover:bg-accent hover:text-accent-foreground",
>>>>>>> 9b898a03
        menu: "hover:bg-muted hover:text-accent-foreground focus:!ring-0 focus-visible:!ring-0",
        "menu-active":
          "font-semibold hover:bg-muted hover:text-accent-foreground focus-visible:!ring-offset-0",
        link: "underline-offset-4 hover:underline text-primary",
      },
      size: {
        default: "h-10 py-2 px-4",
        sm: "h-9 px-3 rounded-md",
        xs: "py-0.5 px-3 rounded-md",
        lg: "h-11 px-8 rounded-md",
        iconMd: "p-1.5 rounded-md",
        icon: "p-1 rounded-md",
        iconSm: "p-0.5 rounded-md",
        "node-toolbar": "py-[6px] px-[6px] rounded-md",
      },
    },
    defaultVariants: {
      variant: "default",
      size: "default",
    },
  },
);

export interface ButtonProps
  extends React.ButtonHTMLAttributes<HTMLButtonElement>,
    VariantProps<typeof buttonVariants> {
  asChild?: boolean;
  loading?: boolean;
  unstyled?: boolean;
}

function toTitleCase(text: string) {
  return text
    .split(" ")
    .map((word) => word.charAt(0).toUpperCase() + word.slice(1).toLowerCase())
    .join(" ");
}

const Button = React.forwardRef<HTMLButtonElement, ButtonProps>(
  (
    {
      className,
      variant,
      unstyled,
      size,
      loading,
      type,
      disabled,
      asChild = false,
      children,
      ...props
    },
    ref,
  ) => {
    const Comp = asChild ? Slot : "button";
    let newChildren = children;
    if (typeof children === "string") {
      newChildren = toTitleCase(children);
    }
    return (
      <>
        <Comp
          className={
            !unstyled
              ? buttonVariants({ variant, size, className })
              : cn(className, "noflow nowheel nopan nodelete nodrag")
          }
          disabled={loading || disabled}
          {...(asChild ? {} : { type: type || "button" })}
          ref={ref}
          {...props}
        >
          {loading ? (
            <span className="relative flex items-center justify-center">
              <span className="invisible">{newChildren}</span>
              <span className="absolute inset-0 flex items-center justify-center">
                <ForwardedIconComponent
                  name={"Loader2"}
                  className={"h-full w-full animate-spin"}
                />
              </span>
            </span>
          ) : (
            newChildren
          )}
        </Comp>
      </>
    );
  },
);
Button.displayName = "Button";

export { Button, buttonVariants };<|MERGE_RESOLUTION|>--- conflicted
+++ resolved
@@ -18,13 +18,9 @@
           "border bg-background text-secondary-foreground hover:bg-muted dark:hover:bg-muted hover:shadow-sm",
         secondary:
           "border border-muted bg-muted text-secondary-foreground hover:bg-secondary-foreground/5",
-<<<<<<< HEAD
-        ghost: "hover:bg-secondary-hover hover:text-accent-foreground",
-=======
         ghost: "text-foreground hover:bg-accent hover:text-accent-foreground",
         ghostActive:
-          "bg-muted text-foreground hover:bg-accent hover:text-accent-foreground",
->>>>>>> 9b898a03
+          "bg-muted text-foreground hover:bg-secondary-hover hover:text-accent-foreground",
         menu: "hover:bg-muted hover:text-accent-foreground focus:!ring-0 focus-visible:!ring-0",
         "menu-active":
           "font-semibold hover:bg-muted hover:text-accent-foreground focus-visible:!ring-offset-0",
