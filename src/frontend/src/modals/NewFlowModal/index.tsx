--- conflicted
+++ resolved
@@ -31,12 +31,7 @@
       <BaseModal.Content>
         <div className=" mb-5 grid h-fit w-full grid-cols-3 gap-4 overflow-auto pb-6 custom-scroll">
           <NewFlowCardComponent />
-<<<<<<< HEAD
-          {examples.map((example, idx) => {
-            console.log(example)
-=======
           {/* {examples.map((example, idx) => {
->>>>>>> 06fcb61d
             return <UndrawCardComponent key={idx} flow={example} />;
           })} */}
           {examples.find((e) => e.name == "Basic Prompting (Ahoy World!)") && (
