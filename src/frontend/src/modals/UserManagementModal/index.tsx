--- conflicted
+++ resolved
@@ -150,7 +150,6 @@
                       )}
                     </Form.Label>
                   </div>
-<<<<<<< HEAD
                   <Form.Control asChild>
                     <input
                       onChange={({ target: { value } }) => {
@@ -164,19 +163,6 @@
                     />
                   </Form.Control>
 
-=======
-                  <InputComponent
-                    onChange={(input) => {
-                      setPassword(input);
-                    }}
-                    value={password}
-                    password={true}
-                    isForm
-                    className="primary-input"
-                    required
-                    placeholder="Password"
-                  />
->>>>>>> e705f5bd
                   <Form.Message className="field-invalid" match="valueMissing">
                     Please enter a password
                   </Form.Message>
@@ -226,7 +212,6 @@
                       )}
                     </Form.Label>
                   </div>
-<<<<<<< HEAD
                   <Form.Control asChild>
                     <input
                       onChange={(input) => {
@@ -238,19 +223,6 @@
                       type={confirmPwdVisible ? "text" : "password"}
                     />
                   </Form.Control>
-=======
-                  <InputComponent
-                    onChange={(input) => {
-                      setConfirmPassword(input);
-                    }}
-                    value={confirmPassword}
-                    password={true}
-                    isForm
-                    className="primary-input"
-                    required
-                    placeholder="Confirm your password"
-                  />
->>>>>>> e705f5bd
                   <Form.Message className="field-invalid" match="valueMissing">
                     Please confirm your password
                   </Form.Message>
