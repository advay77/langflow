--- conflicted
+++ resolved
@@ -13,29 +13,18 @@
 import { TemplateVariableType } from "../../../types/api";
 import { uniqueTweakType } from "../../../types/components";
 import { FlowType } from "../../../types/flow/index";
-<<<<<<< HEAD
-import {
-  createTabsArray,
-  getCurlRunCode,
-  getCurlWebhookCode,
-  getPythonApiCode,
-  getPythonCode,
-  getWidgetCode,
-} from "../../../utils/utils";
-=======
->>>>>>> ece36867
 import BaseModal from "../../baseModal";
 import { buildContent } from "../utils/build-content";
 import { buildTweaks } from "../utils/build-tweaks";
 import { checkCanBuildTweakObject } from "../utils/check-can-build-tweak-object";
 import { getChangesType } from "../utils/get-changes-types";
+import getCurlRunCode, { getCurlWebhookCode } from "../utils/get-curl-code";
 import { getNodesWithDefaultValue } from "../utils/get-nodes-with-default-value";
+import getPythonApiCode from "../utils/get-python-api-code";
+import getPythonCode from "../utils/get-python-code";
 import { getValue } from "../utils/get-value";
-import getPythonApiCode from "../utils/get-python-api-code";
-import getCurlCode from "../utils/get-curl-code";
-import getPythonCode from "../utils/get-python-code";
 import getWidgetCode from "../utils/get-widget-code";
-import tabsArray from "../utils/tabs-array";
+import { createTabsArray } from "../utils/tabs-array";
 
 const ApiModal = forwardRef(
   (
