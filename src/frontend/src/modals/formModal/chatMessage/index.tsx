--- conflicted
+++ resolved
@@ -190,19 +190,9 @@
                         // Update last index
                         lastIndex = regex.lastIndex;
                       }
-<<<<<<< HEAD
-                      // Push div with matched text
-                      if (chat.message[match[1]]) {
-                        parts.push(
-                          <span className="my-1 rounded-md bg-low-indigo">
-                            {chat.message[match[1]]}
-                          </span>
-                        );
-=======
                       // Push text after the last match
                       if (lastIndex !== line.length) {
                         parts.push(line.substring(lastIndex));
->>>>>>> 3b41e189
                       }
                       return <p>{parts}</p>;
                     })
