import { useContext, useEffect, useState } from "react";
import Page from "./components/PageComponent";
import { TabsContext } from "../../contexts/tabsContext";
<<<<<<< HEAD
import { typesContext } from "../../contexts/typesContext";
import ConnectionLineComponent from "./components/ConnectionLineComponent";
import { FlowType, NodeType } from "../../types/flow";
import { APIClassType } from "../../types/api";
import {
  filterFlow,
  generateFlow,
  generateNodeFromFlow,
  getMiddlePoint,
  isValidConnection,
  updateRemovedEdges,
  validateSelection,
} from "../../utils";
import useUndoRedo from "./hooks/useUndoRedo";
import SelectionMenu from "./components/SelectionMenuComponent";
import GroupNode from "../../CustomNodes/GroupNode";

const nodeTypes = {
  genericNode: GenericNode,
  groupNode: GroupNode,
};

export default function FlowPage({ flow }: { flow: FlowType }) {
  let {
    updateFlow,
    disableCopyPaste,
    addFlow,
    getNodeId,
    paste,
    lastCopiedSelection,
    setLastCopiedSelection,
  } = useContext(TabsContext);
  const { types, reactFlowInstance, setReactFlowInstance, templates } =
    useContext(typesContext);
  const reactFlowWrapper = useRef(null);

  const { takeSnapshot } = useUndoRedo();

  const [position, setPosition] = useState({ x: 0, y: 0 });
  const [lastSelection, setLastSelection] =
    useState<OnSelectionChangeParams>(null);

  useEffect(() => {
    // this effect is used to attach the global event handlers

    const onKeyDown = (event: KeyboardEvent) => {
      if (
        (event.ctrlKey || event.metaKey) &&
        event.key === "c" &&
        lastSelection &&
        !disableCopyPaste
      ) {
        event.preventDefault();
        // console.log(_.cloneDeep(lastSelection));
        setLastCopiedSelection(_.cloneDeep(lastSelection));
      }
      if (
        (event.ctrlKey || event.metaKey) &&
        event.key === "v" &&
        lastCopiedSelection &&
        !disableCopyPaste
      ) {
        event.preventDefault();
        let bounds = reactFlowWrapper.current.getBoundingClientRect();
        paste(lastCopiedSelection, {
          x: position.x - bounds.left,
          y: position.y - bounds.top,
        });
      }
    };
    const handleMouseMove = (event) => {
      setPosition({ x: event.clientX, y: event.clientY });
    };

    document.addEventListener("keydown", onKeyDown);
    document.addEventListener("mousemove", handleMouseMove);

    return () => {
      document.removeEventListener("keydown", onKeyDown);
      document.removeEventListener("mousemove", handleMouseMove);
    };
  }, [position, lastCopiedSelection, lastSelection]);

  const [selectionMenuVisible, setSelectionMenuVisible] = useState(false);

  const { setExtraComponent, setExtraNavigation } = useContext(locationContext);
  const { setErrorData } = useContext(alertContext);
  const [nodes, setNodes, onNodesChange] = useNodesState(
    flow.data?.nodes ?? []
  );
  const [edges, setEdges, onEdgesChange] = useEdgesState(
    flow.data?.edges ?? []
  );
  const { setViewport } = useReactFlow();
  const edgeUpdateSuccessful = useRef(true);
=======
import { useParams } from "react-router-dom";
import { getVersion } from "../../controllers/API";

export default function FlowPage() {
  const { flows, tabId, setTabId } = useContext(TabsContext);
  const { id } = useParams();
>>>>>>> f511ddc2
  useEffect(() => {
    setTabId(id);
  }, [id]);

  // Initialize state variable for the version
  const [version, setVersion] = useState("");
  useEffect(() => {
    getVersion().then((data) => {
      setVersion(data.version);
    });
  }, []);

  return (
<<<<<<< HEAD
    <div className="h-full w-full" ref={reactFlowWrapper}>
      {Object.keys(templates).length > 0 && Object.keys(types).length > 0 ? (
        <>
          <ReactFlow
            nodes={nodes}
            onMove={() => {
              updateFlow({ ...flow, data: reactFlowInstance.toObject() });
            }}
            edges={edges}
            onPaneClick={() => {
              setDisableCopyPaste(false);
            }}
            onPaneMouseLeave={() => {
              setDisableCopyPaste(true);
            }}
            onNodesChange={onNodesChange}
            onEdgesChange={onEdgesChangeMod}
            onConnect={onConnect}
            disableKeyboardA11y={true}
            onLoad={setReactFlowInstance}
            onInit={setReactFlowInstance}
            nodeTypes={nodeTypes}
            onEdgeUpdate={onEdgeUpdate}
            onEdgeUpdateStart={onEdgeUpdateStart}
            onEdgeUpdateEnd={onEdgeUpdateEnd}
            onNodeDragStart={onNodeDragStart}
            onSelectionDragStart={onSelectionDragStart}
            onSelectionEnd={onSelectionEnd}
            onSelectionStart={onSelectionStart}
            onEdgesDelete={onEdgesDelete}
            connectionLineComponent={ConnectionLineComponent}
            onDragOver={onDragOver}
            onDrop={onDrop}
            onNodesDelete={onDelete}
            onSelectionChange={onSelectionChange}
            nodesDraggable={!disableCopyPaste}
            panOnDrag={!disableCopyPaste}
            zoomOnDoubleClick={!disableCopyPaste}
            selectNodesOnDrag={false}
            className="theme-attribution"
          >
            <Background className="dark:bg-gray-900" />
            <Controls className="[&>button]:text-black  [&>button]:dark:border-gray-600 [&>button]:dark:bg-gray-800 [&>button]:dark:fill-gray-400 [&>button]:dark:text-gray-400 hover:[&>button]:dark:bg-gray-700"></Controls>
          </ReactFlow>
          <Chat flow={flow} reactFlowInstance={reactFlowInstance} />
          <SelectionMenu
            onClick={() => {
              if (validateSelection(lastSelection).length === 0) {
                const { newFlow } = generateFlow(
                  lastSelection,
                  reactFlowInstance,
                  "new component"
                );
                const newGroupNode = generateNodeFromFlow(newFlow);
                setNodes((oldNodes) => [
                  ...oldNodes.filter(
                    (oldNode) =>
                      !lastSelection.nodes.some(
                        (selectionNode) => selectionNode.id === oldNode.id
                      )
                  ),
                  newGroupNode,
                ]);
                setEdges((oldEdges) =>
                  oldEdges.filter(
                    (oldEdge) =>
                      !lastSelection.nodes.some(
                        (selectionNode) =>
                          selectionNode.id === oldEdge.target ||
                          selectionNode.id === oldEdge.source
                      )
                  )
                );
              } else {
                setErrorData({
                  title: "Invalid selection",
                  list: validateSelection(lastSelection),
                });
              }
            }}
            isVisible={selectionMenuVisible}
            nodes={lastSelection?.nodes}
          />
        </>
      ) : (
        <></>
      )}
=======
    <div className="h-full w-full overflow-hidden">
      {flows.length > 0 &&
        tabId !== "" &&
        flows.findIndex((flow) => flow.id === tabId) !== -1 && (
          <Page flow={flows.find((flow) => flow.id === tabId)} />
        )}
      <a
        target={"_blank"}
        href="https://logspace.ai/"
        className="absolute left-7 bottom-2 flex h-6 cursor-pointer flex-col items-center justify-start overflow-hidden rounded-lg bg-foreground px-2 text-center font-sans text-xs tracking-wide text-secondary transition-all duration-500 ease-in-out hover:h-12"
      >
        {version && <div className="mt-1">⛓️ LangFlow v{version}</div>}
        <div className={version ? "mt-2" : "mt-1"}>Created by Logspace</div>
      </a>
>>>>>>> f511ddc2
    </div>
  );
}<|MERGE_RESOLUTION|>--- conflicted
+++ resolved
@@ -1,19 +1,11 @@
 import { useContext, useEffect, useState } from "react";
-import Page from "./components/PageComponent";
 import { TabsContext } from "../../contexts/tabsContext";
-<<<<<<< HEAD
 import { typesContext } from "../../contexts/typesContext";
 import ConnectionLineComponent from "./components/ConnectionLineComponent";
-import { FlowType, NodeType } from "../../types/flow";
-import { APIClassType } from "../../types/api";
+import { FlowType } from "../../types/flow";
 import {
-  filterFlow,
-  generateFlow,
-  generateNodeFromFlow,
-  getMiddlePoint,
-  isValidConnection,
-  updateRemovedEdges,
-  validateSelection,
+    generateFlow,
+    generateNodeFromFlow, validateSelection
 } from "../../utils";
 import useUndoRedo from "./hooks/useUndoRedo";
 import SelectionMenu from "./components/SelectionMenuComponent";
@@ -44,8 +36,12 @@
   const [lastSelection, setLastSelection] =
     useState<OnSelectionChangeParams>(null);
 
+export default function FlowPage() {
+  const { flows, tabId, setTabId } = useContext(TabsContext);
+  const { id } = useParams();
   useEffect(() => {
-    // this effect is used to attach the global event handlers
+    setTabId(id);
+  }, [id]);
 
     const onKeyDown = (event: KeyboardEvent) => {
       if (
@@ -97,20 +93,6 @@
   );
   const { setViewport } = useReactFlow();
   const edgeUpdateSuccessful = useRef(true);
-=======
-import { useParams } from "react-router-dom";
-import { getVersion } from "../../controllers/API";
-
-export default function FlowPage() {
-  const { flows, tabId, setTabId } = useContext(TabsContext);
-  const { id } = useParams();
->>>>>>> f511ddc2
-  useEffect(() => {
-    setTabId(id);
-  }, [id]);
-
-  // Initialize state variable for the version
-  const [version, setVersion] = useState("");
   useEffect(() => {
     getVersion().then((data) => {
       setVersion(data.version);
@@ -118,7 +100,6 @@
   }, []);
 
   return (
-<<<<<<< HEAD
     <div className="h-full w-full" ref={reactFlowWrapper}>
       {Object.keys(templates).length > 0 && Object.keys(types).length > 0 ? (
         <>
@@ -206,22 +187,6 @@
       ) : (
         <></>
       )}
-=======
-    <div className="h-full w-full overflow-hidden">
-      {flows.length > 0 &&
-        tabId !== "" &&
-        flows.findIndex((flow) => flow.id === tabId) !== -1 && (
-          <Page flow={flows.find((flow) => flow.id === tabId)} />
-        )}
-      <a
-        target={"_blank"}
-        href="https://logspace.ai/"
-        className="absolute left-7 bottom-2 flex h-6 cursor-pointer flex-col items-center justify-start overflow-hidden rounded-lg bg-foreground px-2 text-center font-sans text-xs tracking-wide text-secondary transition-all duration-500 ease-in-out hover:h-12"
-      >
-        {version && <div className="mt-1">⛓️ LangFlow v{version}</div>}
-        <div className={version ? "mt-2" : "mt-1"}>Created by Logspace</div>
-      </a>
->>>>>>> f511ddc2
     </div>
   );
 }