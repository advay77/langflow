--- conflicted
+++ resolved
@@ -1,6 +1,5 @@
 import { useContext, useEffect, useState } from "react";
 import { useParams } from "react-router-dom";
-import Header from "../../components/headerComponent";
 import { TabsContext } from "../../contexts/tabsContext";
 import { getVersion } from "../../controllers/API";
 import Page from "./components/PageComponent";
@@ -23,26 +22,6 @@
   }, []);
 
   return (
-<<<<<<< HEAD
-    <>
-      <Header />
-      <div className="flow-page-positioning">
-        {flows.length > 0 &&
-          tabId !== "" &&
-          flows.findIndex((flow) => flow.id === tabId) !== -1 && (
-            <Page flow={flows.find((flow) => flow.id === tabId)} />
-          )}
-        <a
-          target={"_blank"}
-          href="https://logspace.ai/"
-          className="logspace-page-icon"
-        >
-          {version && <div className="mt-1">⛓️ Langflow v{version}</div>}
-          <div className={version ? "mt-2" : "mt-1"}>Created by Logspace</div>
-        </a>
-      </div>
-    </>
-=======
     <div className="flow-page-positioning">
       {flows.length > 0 &&
         tabId !== "" &&
@@ -58,6 +37,5 @@
         <div className={version ? "mt-2" : "mt-1"}>Created by Logspace</div>
       </a>
     </div>
->>>>>>> 2a4668d9
   );
 }