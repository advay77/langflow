--- conflicted
+++ resolved
@@ -124,12 +124,9 @@
   toolkits: "#DB2C2C",
   wrappers: "#E6277A",
   utilities: "#31A3CC",
-<<<<<<< HEAD
   output_parsers: "#E6A627",
   str: "#049524",
-=======
   retrievers: "#e6b25a",
->>>>>>> d91451cb
   unknown: "#9CA3AF",
 };
 
@@ -300,11 +297,10 @@
   utilities: Wand2 as React.ForwardRefExoticComponent<
     ComponentType<SVGProps<SVGSVGElement>>
   >,
-<<<<<<< HEAD
   output_parsers: Compass as React.ForwardRefExoticComponent<
-=======
+    ComponentType<SVGProps<SVGSVGElement>>
+  >,
   retrievers: FileSearch as React.ForwardRefExoticComponent<
->>>>>>> d91451cb
     ComponentType<SVGProps<SVGSVGElement>>
   >,
   unknown: HelpCircle as React.ForwardRefExoticComponent<
