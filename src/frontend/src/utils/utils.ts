import { ColDef, ColGroupDef } from "ag-grid-community";
import clsx, { ClassValue } from "clsx";
import { twMerge } from "tailwind-merge";
import TableAutoCellRender from "../components/tableAutoCellRender";
import { priorityFields } from "../constants/constants";
import { ADJECTIVES, DESCRIPTIONS, NOUNS } from "../flow_constants";
import { APIDataType, TemplateVariableType } from "../types/api";
import {
  groupedObjType,
  nodeGroupedObjType,
  tweakType,
} from "../types/components";
import { NodeType } from "../types/flow";
import { FlowState } from "../types/tabs";

export function classNames(...classes: Array<string>): string {
  return classes.filter(Boolean).join(" ");
}

export function cn(...inputs: ClassValue[]): string {
  return twMerge(clsx(inputs));
}

export function toNormalCase(str: string): string {
  let result = str
    .split("_")
    .map((word, index) => {
      if (index === 0) {
        return word[0].toUpperCase() + word.slice(1).toLowerCase();
      }
      return word.toLowerCase();
    })
    .join(" ");

  return result
    .split("-")
    .map((word, index) => {
      if (index === 0) {
        return word[0].toUpperCase() + word.slice(1).toLowerCase();
      }
      return word.toLowerCase();
    })
    .join(" ");
}

export function normalCaseToSnakeCase(str: string): string {
  return str
    .split(" ")
    .map((word, index) => {
      if (index === 0) {
        return word[0].toUpperCase() + word.slice(1).toLowerCase();
      }
      return word.toLowerCase();
    })
    .join("_");
}

export function toTitleCase(
  str: string | undefined,
  isNodeField?: boolean
): string {
  if (!str) return "";
  let result = str
    .split("_")
    .map((word, index) => {
      if (isNodeField) return word;
      if (index === 0) {
        return checkUpperWords(
          word[0].toUpperCase() + word.slice(1).toLowerCase()
        );
      }
      return checkUpperWords(word.toLowerCase());
    })
    .join(" ");

  return result
    .split("-")
    .map((word, index) => {
      if (isNodeField) return word;
      if (index === 0) {
        return checkUpperWords(
          word[0].toUpperCase() + word.slice(1).toLowerCase()
        );
      }
      return checkUpperWords(word.toLowerCase());
    })
    .join(" ");
}

export const upperCaseWords: string[] = ["llm", "uri"];
export function checkUpperWords(str: string): string {
  const words = str.split(" ").map((word) => {
    return upperCaseWords.includes(word.toLowerCase())
      ? word.toUpperCase()
      : word[0].toUpperCase() + word.slice(1).toLowerCase();
  });

  return words.join(" ");
}

<<<<<<< HEAD
export const isWrappedWithClass = (event: any, className: string | undefined) =>
  event.target.closest(`.${className}`);

export function groupByFamily(
  data: APIDataType,
  baseClasses: string,
  left: boolean,
  flow?: NodeType[]
): groupedObjType[] {
  const baseClassesSet = new Set(baseClasses.split("\n"));
  let arrOfPossibleInputs: Array<{
    category: string;
    nodes: nodeGroupedObjType[];
    full: boolean;
    display_name?: string;
  }> = [];
  let arrOfPossibleOutputs: Array<{
    category: string;
    nodes: nodeGroupedObjType[];
    full: boolean;
    display_name?: string;
  }> = [];
  let checkedNodes = new Map();
  const excludeTypes = new Set(["bool", "float", "code", "file", "int"]);

  const checkBaseClass = (template: TemplateVariableType) => {
    return (
      template.type &&
      template.show &&
      ((!excludeTypes.has(template.type) &&
        baseClassesSet.has(template.type)) ||
        (template.input_types &&
          template.input_types.some((inputType) =>
            baseClassesSet.has(inputType)
          )))
    );
  };

  if (flow) {
    // se existir o flow
    for (const node of flow) {
      // para cada node do flow
      if (node!.data!.node!.flow || !node!.data!.node!.template) break; // não faz nada se o node for um group
      const nodeData = node.data;

      const foundNode = checkedNodes.get(nodeData.type); // verifica se o tipo do node já foi checado
      checkedNodes.set(nodeData.type, {
        hasBaseClassInTemplate:
          foundNode?.hasBaseClassInTemplate ||
          Object.values(nodeData.node!.template).some(checkBaseClass),
        hasBaseClassInBaseClasses:
          foundNode?.hasBaseClassInBaseClasses ||
          nodeData.node!.base_classes.some((baseClass) =>
            baseClassesSet.has(baseClass)
          ), //seta como anterior ou verifica se o node tem base class
        displayName: nodeData.node?.display_name,
      });
    }
  }

  for (const [d, nodes] of Object.entries(data)) {
    let tempInputs: nodeGroupedObjType[] = [],
      tempOutputs: nodeGroupedObjType[] = [];

    for (const [n, node] of Object.entries(nodes!)) {
      let foundNode = checkedNodes.get(n);

      if (!foundNode) {
        foundNode = {
          hasBaseClassInTemplate: Object.values(node!.template).some(
            checkBaseClass
          ),
          hasBaseClassInBaseClasses: node!.base_classes.some((baseClass) =>
            baseClassesSet.has(baseClass)
          ),
          displayName: node?.display_name,
        };
      }

      if (foundNode.hasBaseClassInTemplate)
        tempInputs.push({ node: n, displayName: foundNode.displayName });
      if (foundNode.hasBaseClassInBaseClasses)
        tempOutputs.push({ node: n, displayName: foundNode.displayName });
    }

    const totalNodes = Object.keys(nodes!).length;

    if (tempInputs.length)
      arrOfPossibleInputs.push({
        category: d,
        nodes: tempInputs,
        full: tempInputs.length === totalNodes,
      });
    if (tempOutputs.length)
      arrOfPossibleOutputs.push({
        category: d,
        nodes: tempOutputs,
        full: tempOutputs.length === totalNodes,
      });
  }

  return left
    ? arrOfPossibleOutputs.map((output) => ({
        family: output.category,
        type: output.full
          ? ""
          : output.nodes.map((item) => item.node).join(", "),
        display_name: "",
      }))
    : arrOfPossibleInputs.map((input) => ({
        family: input.category,
        type: input.full ? "" : input.nodes.map((item) => item.node).join(", "),
        display_name: input.nodes.map((item) => item.displayName).join(", "),
      }));
}

=======
>>>>>>> ece36867
export function buildInputs(): string {
  return '{"input_value": "message"}';
}

<<<<<<< HEAD
export function getRandomElement<T>(array: T[]): T {
  return array[Math.floor(Math.random() * array.length)];
}
export function getRandomDescription(): string {
  return getRandomElement(DESCRIPTIONS);
}

export function getRandomName(
  retry: number = 0,
  noSpace: boolean = false,
  maxRetries: number = 3
): string {
  const left: string[] = ADJECTIVES;
  const right: string[] = NOUNS;

  const lv = getRandomElement(left);
  const rv = getRandomElement(right);

  // Condition to avoid "boring wozniak"
  if (lv === "boring" && rv === "wozniak") {
    if (retry < maxRetries) {
      return getRandomName(retry + 1, noSpace, maxRetries);
    } else {
      console.warn("Max retries reached, returning as is");
    }
  }

  // Append a suffix if retrying and noSpace is true
  if (retry > 0 && noSpace) {
    const retrySuffix = Math.floor(Math.random() * 10);
    return `${lv}_${rv}${retrySuffix}`;
  }

  // Construct the final name
  let final_name = noSpace ? `${lv}_${rv}` : `${lv} ${rv}`;
  // Return title case final name
  return toTitleCase(final_name);
}

=======
>>>>>>> ece36867
export function getRandomKeyByssmm(): string {
  const now = new Date();
  const seconds = String(now.getSeconds()).padStart(2, "0");
  const milliseconds = String(now.getMilliseconds()).padStart(3, "0");
  return seconds + milliseconds + Math.abs(Math.floor(Math.random() * 10001));
}

export function buildTweakObject(tweak: tweakType) {
  tweak.forEach((el) => {
    Object.keys(el).forEach((key) => {
      for (let kp in el[key]) {
        try {
          el[key][kp] = JSON.parse(el[key][kp]);
        } catch {}
      }
    });
  });
  const tweakString = JSON.stringify(tweak.at(-1), null, 2);
  return tweakString;
}

/**
 * Function to get Chat Input Field
 * @param {FlowsState} tabsState - The current tabs state.
 * @returns {string} - The chat input field
 */
export function getChatInputField(flowState?: FlowState) {
  let chat_input_field = "text";

  if (flowState && flowState.input_keys) {
    chat_input_field = Object.keys(flowState.input_keys!)[0];
  }
  return chat_input_field;
}

<<<<<<< HEAD
/**
 * Function to get the python code for the API
 * @param {string} flowId - The id of the flow
 * @param {boolean} isAuth - If the API is authenticated
 * @param {any[]} tweak - The tweaks
 * @returns {string} - The python code
 */
export function getPythonApiCode(
  flowId: string,
  isAuth: boolean,
  tweaksBuildedObject
): string {
  const tweaksObject = tweaksBuildedObject[0];
  return `import requests
from typing import Optional

BASE_API_URL = "${window.location.protocol}//${window.location.host}/api/v1/run"
FLOW_ID = "${flowId}"
# You can tweak the flow by adding a tweaks dictionary
# e.g {"OpenAI-XXXXX": {"model_name": "gpt-4"}}
TWEAKS = ${JSON.stringify(tweaksObject, null, 2)}

def run_flow(message: str,
  flow_id: str,
  output_type: str = "chat",
  input_type: str = "chat",
  tweaks: Optional[dict] = None,
  api_key: Optional[str] = None) -> dict:
    """
    Run a flow with a given message and optional tweaks.

    :param message: The message to send to the flow
    :param flow_id: The ID of the flow to run
    :param tweaks: Optional tweaks to customize the flow
    :return: The JSON response from the flow
    """
    api_url = f"{BASE_API_URL}/{flow_id}"

    payload = {
        "input_value": message,
        "output_type": output_type,
        "input_type": input_type,
    }
    headers = None
    if tweaks:
        payload["tweaks"] = tweaks
    if api_key:
        headers = {"x-api-key": api_key}
    response = requests.post(api_url, json=payload, headers=headers)
    return response.json()

# Setup any tweaks you want to apply to the flow
message = "message"
${!isAuth ? `api_key = "<your api key>"` : ""}
print(run_flow(message=message, flow_id=FLOW_ID, tweaks=TWEAKS${
    !isAuth ? `, api_key=api_key` : ""
  }))`;
}

/**
 * Function to get the curl code for the API
 * @param {string} flowId - The id of the flow
 * @param {boolean} isAuth - If the API is authenticated
 * @returns {string} - The curl code
 */
export function getCurlRunCode(
  flowId: string,
  isAuth: boolean,
  tweaksBuildedObject
): string {
  const tweaksObject = tweaksBuildedObject[0];

  return `curl -X POST \\
  ${window.location.protocol}//${
    window.location.host
  }/api/v1/run/${flowId}?stream=false \\
  -H 'Content-Type: application/json'\\${
    !isAuth ? `\n  -H 'x-api-key: <your api key>'\\` : ""
  }
  -d '{"input_value": "message",
  "output_type": "chat",
  "input_type": "chat",
  "tweaks": ${JSON.stringify(tweaksObject, null, 2)}}'
  `;
}

export function getCurlWebhookCode(flowId: string, isAuth: boolean): string {
  return `curl -X POST \\
  ${window.location.protocol}//${
    window.location.host
  }/api/v1/webhook/${flowId} \\
  -H 'Content-Type: application/json'\\${
    !isAuth ? `\n  -H 'x-api-key: <your api key>'\\` : ""
  }
  -d '{"any": "data"}'
  `;
}

=======
>>>>>>> ece36867
export function getOutputIds(flow) {
  const nodes = flow.data!.nodes;

  const arrayOfOutputs = nodes.reduce((acc: string[], node) => {
    if (node.data.type.toLowerCase().includes("output")) {
      acc.push(node.id);
    }
    return acc;
  }, []);

  const arrayOfOutputsJoin = arrayOfOutputs
    .map((output) => `"${output}"`)
    .join(", ");

  return arrayOfOutputsJoin;
}

<<<<<<< HEAD
/**
 * Function to get the python code for the API
 * @param {string} flow - The current flow
 * @param {any[]} tweak - The tweaks
 * @returns {string} - The python code
 */
export function getPythonCode(flowName: string, tweaksBuildedObject): string {
  const tweaksObject = tweaksBuildedObject[0];

  return `from langflow.load import run_flow_from_json
TWEAKS = ${JSON.stringify(tweaksObject, null, 2)}

result = run_flow_from_json(flow="${flowName}.json",
                            input_value="message",
                            fallback_to_env_vars=True, # False by default
                            tweaks=TWEAKS)`;
}

/**
 * Function to get the widget code for the API
 * @param {string} flow - The current flow.
 * @returns {string} - The widget code
 */
export function getWidgetCode(
  flowId: string,
  flowName: string,
  isAuth: boolean
): string {
  return `<script src="https://cdn.jsdelivr.net/gh/langflow-ai/langflow-embedded-chat@1.0_alpha/dist/build/static/js/bundle.min.js"></script>

<langflow-chat
  window_title="${flowName}"
  flow_id="${flowId}"
  host_url="http://localhost:7860"${
    !isAuth
      ? `
  api_key="..."`
      : ""
  }

></langflow-chat>`;
}

=======
>>>>>>> ece36867
export function truncateLongId(id: string): string {
  let [componentName, newId] = id.split("-");
  if (componentName.length > 15) {
    componentName = componentName.slice(0, 15);
    componentName += "...";
    return componentName + "-" + newId;
  }
  return id;
}

export function extractIdFromLongId(id: string): string {
  let [_, newId] = id.split("-");
  return newId;
}

export function truncateDisplayName(name: string): string {
  if (name.length > 15) {
    name = name.slice(0, 15);
    name += "...";
  }
  return name;
}

<<<<<<< HEAD
export function createTabsArray(
  codes,
  includeWebhookCurl = false,
  includeTweaks = false
) {
  const tabs = [
    {
      name: "Run cURL",
      mode: "bash",
      image: "https://curl.se/logo/curl-symbol-transparent.png",
      language: "sh",
      code: codes[0],
    },
    {
      name: "Python API",
      mode: "python",
      image:
        "https://images.squarespace-cdn.com/content/v1/5df3d8c5d2be5962e4f87890/1628015119369-OY4TV3XJJ53ECO0W2OLQ/Python+API+Training+Logo.png?format=1000w",
      language: "py",
      code: codes[2],
    },
    {
      name: "Python Code",
      mode: "python",
      image: "https://cdn-icons-png.flaticon.com/512/5968/5968350.png",
      language: "py",
      code: codes[3],
    },
    {
      name: "Chat Widget HTML",
      description:
        "Insert this code anywhere in your &lt;body&gt; tag. To use with react and other libs, check our <a class='link-color' href='https://langflow.org/guidelines/widget'>documentation</a>.",
      mode: "html",
      image: "https://cdn-icons-png.flaticon.com/512/5968/5968350.png",
      language: "html",
      code: codes[4],
    },
  ];

  if (includeWebhookCurl) {
    tabs.splice(1, 0, {
      name: "Webhook cURL",
      mode: "bash",
      image: "https://curl.se/logo/curl-symbol-transparent.png",
      language: "sh",
      code: codes[1],
    });
  }

  if (includeTweaks) {
    tabs.push({
      name: "Tweaks",
      mode: "python",
      image: "https://cdn-icons-png.flaticon.com/512/5968/5968350.png",
      language: "py",
      code: codes[5],
    });
  }

  return tabs;
}

=======
>>>>>>> ece36867
export function checkLocalStorageKey(key: string): boolean {
  return localStorage.getItem(key) !== null;
}

export function IncrementObjectKey(
  object: object,
  key: string
): { newKey: string; increment: number } {
  let count = 1;
  const type = removeCountFromString(key);
  let newKey = type + " " + `(${count})`;
  while (object[newKey]) {
    count++;
    newKey = type + " " + `(${count})`;
  }
  return { newKey, increment: count };
}

export function removeCountFromString(input: string): string {
  // Define a regex pattern to match the count in parentheses
  const pattern = /\s*\(\w+\)\s*$/;

  // Use the `replace` method to remove the matched pattern
  const result = input.replace(pattern, "");

  return result.trim(); // Trim any leading/trailing spaces
}

export function extractTypeFromLongId(id: string): string {
  let [newId, _] = id.split("-");
  return newId;
}

export function createRandomKey(key: string, uid: string): string {
  return removeCountFromString(key) + ` (${uid})`;
}

export function groupByFamily(
  data: APIDataType,
  baseClasses: string,
  left: boolean,
  flow?: NodeType[],
): groupedObjType[] {
  const baseClassesSet = new Set(baseClasses.split("\n"));
  let arrOfPossibleInputs: Array<{
    category: string;
    nodes: nodeGroupedObjType[];
    full: boolean;
    display_name?: string;
  }> = [];
  let arrOfPossibleOutputs: Array<{
    category: string;
    nodes: nodeGroupedObjType[];
    full: boolean;
    display_name?: string;
  }> = [];
  let checkedNodes = new Map();
  const excludeTypes = new Set(["bool", "float", "code", "file", "int"]);

  const checkBaseClass = (template: TemplateVariableType) => {
    return (
      template.type &&
      template.show &&
      ((!excludeTypes.has(template.type) &&
        baseClassesSet.has(template.type)) ||
        (template.input_types &&
          template.input_types.some((inputType) =>
            baseClassesSet.has(inputType),
          )))
    );
  };

  if (flow) {
    // se existir o flow
    for (const node of flow) {
      // para cada node do flow
      if (node!.data!.node!.flow || !node!.data!.node!.template) break; // não faz nada se o node for um group
      const nodeData = node.data;

      const foundNode = checkedNodes.get(nodeData.type); // verifica se o tipo do node já foi checado
      checkedNodes.set(nodeData.type, {
        hasBaseClassInTemplate:
          foundNode?.hasBaseClassInTemplate ||
          Object.values(nodeData.node!.template).some(checkBaseClass),
        hasBaseClassInBaseClasses:
          foundNode?.hasBaseClassInBaseClasses ||
          nodeData.node!.base_classes.some((baseClass) =>
            baseClassesSet.has(baseClass),
          ), //seta como anterior ou verifica se o node tem base class
        displayName: nodeData.node?.display_name,
      });
    }
  }

  for (const [d, nodes] of Object.entries(data)) {
    let tempInputs: nodeGroupedObjType[] = [],
      tempOutputs: nodeGroupedObjType[] = [];

    for (const [n, node] of Object.entries(nodes!)) {
      let foundNode = checkedNodes.get(n);

      if (!foundNode) {
        foundNode = {
          hasBaseClassInTemplate: Object.values(node!.template).some(
            checkBaseClass,
          ),
          hasBaseClassInBaseClasses: node!.base_classes.some((baseClass) =>
            baseClassesSet.has(baseClass),
          ),
          displayName: node?.display_name,
        };
      }

      if (foundNode.hasBaseClassInTemplate)
        tempInputs.push({ node: n, displayName: foundNode.displayName });
      if (foundNode.hasBaseClassInBaseClasses)
        tempOutputs.push({ node: n, displayName: foundNode.displayName });
    }

    const totalNodes = Object.keys(nodes!).length;

    if (tempInputs.length)
      arrOfPossibleInputs.push({
        category: d,
        nodes: tempInputs,
        full: tempInputs.length === totalNodes,
      });
    if (tempOutputs.length)
      arrOfPossibleOutputs.push({
        category: d,
        nodes: tempOutputs,
        full: tempOutputs.length === totalNodes,
      });
  }

  return left
    ? arrOfPossibleOutputs.map((output) => ({
        family: output.category,
        type: output.full
          ? ""
          : output.nodes.map((item) => item.node).join(", "),
        display_name: "",
      }))
    : arrOfPossibleInputs.map((input) => ({
        family: input.category,
        type: input.full ? "" : input.nodes.map((item) => item.node).join(", "),
        display_name: input.nodes.map((item) => item.displayName).join(", "),
      }));
}

// this function is used to get the set of keys from an object
export function getSetFromObject(obj: object, key?: string): Set<string> {
  const set = new Set<string>();
  if (key) {
    for (const objKey in obj) {
      set.add(obj[objKey][key]);
    }
  } else {
    for (const key in obj) {
      set.add(key);
    }
  }
  return set;
}

<<<<<<< HEAD
export function getFieldTitle(
  template: APITemplateType,
  templateField: string
): string {
  return template[templateField].display_name
    ? template[templateField].display_name!
    : template[templateField].name ?? templateField;
}

export function sortFields(a, b, fieldOrder) {
  // Early return for empty fields
  if (!a && !b) return 0;
  if (!a) return 1;
  if (!b) return -1;

  // Normalize the case to ensure case-insensitive comparison
  const normalizedFieldA = a.toLowerCase();
  const normalizedFieldB = b.toLowerCase();

  const aIsPriority = priorityFields.has(normalizedFieldA);
  const bIsPriority = priorityFields.has(normalizedFieldB);

  // Sort by priority
  if (aIsPriority && !bIsPriority) return -1;
  if (!aIsPriority && bIsPriority) return 1;

  // Check if either field is in the fieldOrder array
  const indexOfA = fieldOrder.indexOf(normalizedFieldA);
  const indexOfB = fieldOrder.indexOf(normalizedFieldB);

  // If both fields are in fieldOrder, sort by their order in the array
  if (indexOfA !== -1 && indexOfB !== -1) {
    return indexOfA - indexOfB;
  }

  // If only one of the fields is in fieldOrder, that field comes first
  if (indexOfA !== -1) {
    return -1;
  }
  if (indexOfB !== -1) {
    return 1;
  }

  // Default case for fields not in priorityFields and not found in fieldOrder
  // You might want to sort them alphabetically or in another specific manner
  return a.localeCompare(b);
}

=======
>>>>>>> ece36867
export function freezeObject(obj: any) {
  if (!obj) return obj;
  return JSON.parse(JSON.stringify(obj));
}
export function isTimeStampString(str: string): boolean {
  const timestampRegex = /^\d{4}-\d{2}-\d{2}T\d{2}:\d{2}:\d{2}(\.\d{3}Z)?$/;
  return timestampRegex.test(str);
}

export function extractColumnsFromRows(
  rows: object[],
  mode: "intersection" | "union"
): (ColDef<any> | ColGroupDef<any>)[] {
  const columnsKeys: { [key: string]: ColDef<any> | ColGroupDef<any> } = {};
  if (rows.length === 0) {
    return [];
  }
  function intersection() {
    for (const key in rows[0]) {
      columnsKeys[key] = {
        headerName: key,
        field: key,
        cellRenderer: TableAutoCellRender,
        filter: true,
        autoHeight: true,
      };
    }
    for (const row of rows) {
      for (const key in columnsKeys) {
        if (!row[key]) {
          delete columnsKeys[key];
        }
      }
    }
  }
  function union() {
    for (const row of rows) {
      for (const key in row) {
        columnsKeys[key] = {
          headerName: key,
          field: key,
          filter: true,
          cellRenderer: TableAutoCellRender,
        };
      }
    }
  }
  if (mode === "intersection") {
    intersection();
  } else {
    union();
  }

  return Object.values(columnsKeys);
}<|MERGE_RESOLUTION|>--- conflicted
+++ resolved
@@ -2,8 +2,6 @@
 import clsx, { ClassValue } from "clsx";
 import { twMerge } from "tailwind-merge";
 import TableAutoCellRender from "../components/tableAutoCellRender";
-import { priorityFields } from "../constants/constants";
-import { ADJECTIVES, DESCRIPTIONS, NOUNS } from "../flow_constants";
 import { APIDataType, TemplateVariableType } from "../types/api";
 import {
   groupedObjType,
@@ -98,9 +96,121 @@
   return words.join(" ");
 }
 
-<<<<<<< HEAD
-export const isWrappedWithClass = (event: any, className: string | undefined) =>
-  event.target.closest(`.${className}`);
+export function buildInputs(): string {
+  return '{"input_value": "message"}';
+}
+
+export function getRandomKeyByssmm(): string {
+  const now = new Date();
+  const seconds = String(now.getSeconds()).padStart(2, "0");
+  const milliseconds = String(now.getMilliseconds()).padStart(3, "0");
+  return seconds + milliseconds + Math.abs(Math.floor(Math.random() * 10001));
+}
+
+export function buildTweakObject(tweak: tweakType) {
+  tweak.forEach((el) => {
+    Object.keys(el).forEach((key) => {
+      for (let kp in el[key]) {
+        try {
+          el[key][kp] = JSON.parse(el[key][kp]);
+        } catch {}
+      }
+    });
+  });
+  const tweakString = JSON.stringify(tweak.at(-1), null, 2);
+  return tweakString;
+}
+
+/**
+ * Function to get Chat Input Field
+ * @param {FlowsState} tabsState - The current tabs state.
+ * @returns {string} - The chat input field
+ */
+export function getChatInputField(flowState?: FlowState) {
+  let chat_input_field = "text";
+
+  if (flowState && flowState.input_keys) {
+    chat_input_field = Object.keys(flowState.input_keys!)[0];
+  }
+  return chat_input_field;
+}
+
+export function getOutputIds(flow) {
+  const nodes = flow.data!.nodes;
+
+  const arrayOfOutputs = nodes.reduce((acc: string[], node) => {
+    if (node.data.type.toLowerCase().includes("output")) {
+      acc.push(node.id);
+    }
+    return acc;
+  }, []);
+
+  const arrayOfOutputsJoin = arrayOfOutputs
+    .map((output) => `"${output}"`)
+    .join(", ");
+
+  return arrayOfOutputsJoin;
+}
+
+export function truncateLongId(id: string): string {
+  let [componentName, newId] = id.split("-");
+  if (componentName.length > 15) {
+    componentName = componentName.slice(0, 15);
+    componentName += "...";
+    return componentName + "-" + newId;
+  }
+  return id;
+}
+
+export function extractIdFromLongId(id: string): string {
+  let [_, newId] = id.split("-");
+  return newId;
+}
+
+export function truncateDisplayName(name: string): string {
+  if (name.length > 15) {
+    name = name.slice(0, 15);
+    name += "...";
+  }
+  return name;
+}
+
+export function checkLocalStorageKey(key: string): boolean {
+  return localStorage.getItem(key) !== null;
+}
+
+export function IncrementObjectKey(
+  object: object,
+  key: string
+): { newKey: string; increment: number } {
+  let count = 1;
+  const type = removeCountFromString(key);
+  let newKey = type + " " + `(${count})`;
+  while (object[newKey]) {
+    count++;
+    newKey = type + " " + `(${count})`;
+  }
+  return { newKey, increment: count };
+}
+
+export function removeCountFromString(input: string): string {
+  // Define a regex pattern to match the count in parentheses
+  const pattern = /\s*\(\w+\)\s*$/;
+
+  // Use the `replace` method to remove the matched pattern
+  const result = input.replace(pattern, "");
+
+  return result.trim(); // Trim any leading/trailing spaces
+}
+
+export function extractTypeFromLongId(id: string): string {
+  let [newId, _] = id.split("-");
+  return newId;
+}
+
+export function createRandomKey(key: string, uid: string): string {
+  return removeCountFromString(key) + ` (${uid})`;
+}
 
 export function groupByFamily(
   data: APIDataType,
@@ -215,491 +325,6 @@
       }));
 }
 
-=======
->>>>>>> ece36867
-export function buildInputs(): string {
-  return '{"input_value": "message"}';
-}
-
-<<<<<<< HEAD
-export function getRandomElement<T>(array: T[]): T {
-  return array[Math.floor(Math.random() * array.length)];
-}
-export function getRandomDescription(): string {
-  return getRandomElement(DESCRIPTIONS);
-}
-
-export function getRandomName(
-  retry: number = 0,
-  noSpace: boolean = false,
-  maxRetries: number = 3
-): string {
-  const left: string[] = ADJECTIVES;
-  const right: string[] = NOUNS;
-
-  const lv = getRandomElement(left);
-  const rv = getRandomElement(right);
-
-  // Condition to avoid "boring wozniak"
-  if (lv === "boring" && rv === "wozniak") {
-    if (retry < maxRetries) {
-      return getRandomName(retry + 1, noSpace, maxRetries);
-    } else {
-      console.warn("Max retries reached, returning as is");
-    }
-  }
-
-  // Append a suffix if retrying and noSpace is true
-  if (retry > 0 && noSpace) {
-    const retrySuffix = Math.floor(Math.random() * 10);
-    return `${lv}_${rv}${retrySuffix}`;
-  }
-
-  // Construct the final name
-  let final_name = noSpace ? `${lv}_${rv}` : `${lv} ${rv}`;
-  // Return title case final name
-  return toTitleCase(final_name);
-}
-
-=======
->>>>>>> ece36867
-export function getRandomKeyByssmm(): string {
-  const now = new Date();
-  const seconds = String(now.getSeconds()).padStart(2, "0");
-  const milliseconds = String(now.getMilliseconds()).padStart(3, "0");
-  return seconds + milliseconds + Math.abs(Math.floor(Math.random() * 10001));
-}
-
-export function buildTweakObject(tweak: tweakType) {
-  tweak.forEach((el) => {
-    Object.keys(el).forEach((key) => {
-      for (let kp in el[key]) {
-        try {
-          el[key][kp] = JSON.parse(el[key][kp]);
-        } catch {}
-      }
-    });
-  });
-  const tweakString = JSON.stringify(tweak.at(-1), null, 2);
-  return tweakString;
-}
-
-/**
- * Function to get Chat Input Field
- * @param {FlowsState} tabsState - The current tabs state.
- * @returns {string} - The chat input field
- */
-export function getChatInputField(flowState?: FlowState) {
-  let chat_input_field = "text";
-
-  if (flowState && flowState.input_keys) {
-    chat_input_field = Object.keys(flowState.input_keys!)[0];
-  }
-  return chat_input_field;
-}
-
-<<<<<<< HEAD
-/**
- * Function to get the python code for the API
- * @param {string} flowId - The id of the flow
- * @param {boolean} isAuth - If the API is authenticated
- * @param {any[]} tweak - The tweaks
- * @returns {string} - The python code
- */
-export function getPythonApiCode(
-  flowId: string,
-  isAuth: boolean,
-  tweaksBuildedObject
-): string {
-  const tweaksObject = tweaksBuildedObject[0];
-  return `import requests
-from typing import Optional
-
-BASE_API_URL = "${window.location.protocol}//${window.location.host}/api/v1/run"
-FLOW_ID = "${flowId}"
-# You can tweak the flow by adding a tweaks dictionary
-# e.g {"OpenAI-XXXXX": {"model_name": "gpt-4"}}
-TWEAKS = ${JSON.stringify(tweaksObject, null, 2)}
-
-def run_flow(message: str,
-  flow_id: str,
-  output_type: str = "chat",
-  input_type: str = "chat",
-  tweaks: Optional[dict] = None,
-  api_key: Optional[str] = None) -> dict:
-    """
-    Run a flow with a given message and optional tweaks.
-
-    :param message: The message to send to the flow
-    :param flow_id: The ID of the flow to run
-    :param tweaks: Optional tweaks to customize the flow
-    :return: The JSON response from the flow
-    """
-    api_url = f"{BASE_API_URL}/{flow_id}"
-
-    payload = {
-        "input_value": message,
-        "output_type": output_type,
-        "input_type": input_type,
-    }
-    headers = None
-    if tweaks:
-        payload["tweaks"] = tweaks
-    if api_key:
-        headers = {"x-api-key": api_key}
-    response = requests.post(api_url, json=payload, headers=headers)
-    return response.json()
-
-# Setup any tweaks you want to apply to the flow
-message = "message"
-${!isAuth ? `api_key = "<your api key>"` : ""}
-print(run_flow(message=message, flow_id=FLOW_ID, tweaks=TWEAKS${
-    !isAuth ? `, api_key=api_key` : ""
-  }))`;
-}
-
-/**
- * Function to get the curl code for the API
- * @param {string} flowId - The id of the flow
- * @param {boolean} isAuth - If the API is authenticated
- * @returns {string} - The curl code
- */
-export function getCurlRunCode(
-  flowId: string,
-  isAuth: boolean,
-  tweaksBuildedObject
-): string {
-  const tweaksObject = tweaksBuildedObject[0];
-
-  return `curl -X POST \\
-  ${window.location.protocol}//${
-    window.location.host
-  }/api/v1/run/${flowId}?stream=false \\
-  -H 'Content-Type: application/json'\\${
-    !isAuth ? `\n  -H 'x-api-key: <your api key>'\\` : ""
-  }
-  -d '{"input_value": "message",
-  "output_type": "chat",
-  "input_type": "chat",
-  "tweaks": ${JSON.stringify(tweaksObject, null, 2)}}'
-  `;
-}
-
-export function getCurlWebhookCode(flowId: string, isAuth: boolean): string {
-  return `curl -X POST \\
-  ${window.location.protocol}//${
-    window.location.host
-  }/api/v1/webhook/${flowId} \\
-  -H 'Content-Type: application/json'\\${
-    !isAuth ? `\n  -H 'x-api-key: <your api key>'\\` : ""
-  }
-  -d '{"any": "data"}'
-  `;
-}
-
-=======
->>>>>>> ece36867
-export function getOutputIds(flow) {
-  const nodes = flow.data!.nodes;
-
-  const arrayOfOutputs = nodes.reduce((acc: string[], node) => {
-    if (node.data.type.toLowerCase().includes("output")) {
-      acc.push(node.id);
-    }
-    return acc;
-  }, []);
-
-  const arrayOfOutputsJoin = arrayOfOutputs
-    .map((output) => `"${output}"`)
-    .join(", ");
-
-  return arrayOfOutputsJoin;
-}
-
-<<<<<<< HEAD
-/**
- * Function to get the python code for the API
- * @param {string} flow - The current flow
- * @param {any[]} tweak - The tweaks
- * @returns {string} - The python code
- */
-export function getPythonCode(flowName: string, tweaksBuildedObject): string {
-  const tweaksObject = tweaksBuildedObject[0];
-
-  return `from langflow.load import run_flow_from_json
-TWEAKS = ${JSON.stringify(tweaksObject, null, 2)}
-
-result = run_flow_from_json(flow="${flowName}.json",
-                            input_value="message",
-                            fallback_to_env_vars=True, # False by default
-                            tweaks=TWEAKS)`;
-}
-
-/**
- * Function to get the widget code for the API
- * @param {string} flow - The current flow.
- * @returns {string} - The widget code
- */
-export function getWidgetCode(
-  flowId: string,
-  flowName: string,
-  isAuth: boolean
-): string {
-  return `<script src="https://cdn.jsdelivr.net/gh/langflow-ai/langflow-embedded-chat@1.0_alpha/dist/build/static/js/bundle.min.js"></script>
-
-<langflow-chat
-  window_title="${flowName}"
-  flow_id="${flowId}"
-  host_url="http://localhost:7860"${
-    !isAuth
-      ? `
-  api_key="..."`
-      : ""
-  }
-
-></langflow-chat>`;
-}
-
-=======
->>>>>>> ece36867
-export function truncateLongId(id: string): string {
-  let [componentName, newId] = id.split("-");
-  if (componentName.length > 15) {
-    componentName = componentName.slice(0, 15);
-    componentName += "...";
-    return componentName + "-" + newId;
-  }
-  return id;
-}
-
-export function extractIdFromLongId(id: string): string {
-  let [_, newId] = id.split("-");
-  return newId;
-}
-
-export function truncateDisplayName(name: string): string {
-  if (name.length > 15) {
-    name = name.slice(0, 15);
-    name += "...";
-  }
-  return name;
-}
-
-<<<<<<< HEAD
-export function createTabsArray(
-  codes,
-  includeWebhookCurl = false,
-  includeTweaks = false
-) {
-  const tabs = [
-    {
-      name: "Run cURL",
-      mode: "bash",
-      image: "https://curl.se/logo/curl-symbol-transparent.png",
-      language: "sh",
-      code: codes[0],
-    },
-    {
-      name: "Python API",
-      mode: "python",
-      image:
-        "https://images.squarespace-cdn.com/content/v1/5df3d8c5d2be5962e4f87890/1628015119369-OY4TV3XJJ53ECO0W2OLQ/Python+API+Training+Logo.png?format=1000w",
-      language: "py",
-      code: codes[2],
-    },
-    {
-      name: "Python Code",
-      mode: "python",
-      image: "https://cdn-icons-png.flaticon.com/512/5968/5968350.png",
-      language: "py",
-      code: codes[3],
-    },
-    {
-      name: "Chat Widget HTML",
-      description:
-        "Insert this code anywhere in your &lt;body&gt; tag. To use with react and other libs, check our <a class='link-color' href='https://langflow.org/guidelines/widget'>documentation</a>.",
-      mode: "html",
-      image: "https://cdn-icons-png.flaticon.com/512/5968/5968350.png",
-      language: "html",
-      code: codes[4],
-    },
-  ];
-
-  if (includeWebhookCurl) {
-    tabs.splice(1, 0, {
-      name: "Webhook cURL",
-      mode: "bash",
-      image: "https://curl.se/logo/curl-symbol-transparent.png",
-      language: "sh",
-      code: codes[1],
-    });
-  }
-
-  if (includeTweaks) {
-    tabs.push({
-      name: "Tweaks",
-      mode: "python",
-      image: "https://cdn-icons-png.flaticon.com/512/5968/5968350.png",
-      language: "py",
-      code: codes[5],
-    });
-  }
-
-  return tabs;
-}
-
-=======
->>>>>>> ece36867
-export function checkLocalStorageKey(key: string): boolean {
-  return localStorage.getItem(key) !== null;
-}
-
-export function IncrementObjectKey(
-  object: object,
-  key: string
-): { newKey: string; increment: number } {
-  let count = 1;
-  const type = removeCountFromString(key);
-  let newKey = type + " " + `(${count})`;
-  while (object[newKey]) {
-    count++;
-    newKey = type + " " + `(${count})`;
-  }
-  return { newKey, increment: count };
-}
-
-export function removeCountFromString(input: string): string {
-  // Define a regex pattern to match the count in parentheses
-  const pattern = /\s*\(\w+\)\s*$/;
-
-  // Use the `replace` method to remove the matched pattern
-  const result = input.replace(pattern, "");
-
-  return result.trim(); // Trim any leading/trailing spaces
-}
-
-export function extractTypeFromLongId(id: string): string {
-  let [newId, _] = id.split("-");
-  return newId;
-}
-
-export function createRandomKey(key: string, uid: string): string {
-  return removeCountFromString(key) + ` (${uid})`;
-}
-
-export function groupByFamily(
-  data: APIDataType,
-  baseClasses: string,
-  left: boolean,
-  flow?: NodeType[],
-): groupedObjType[] {
-  const baseClassesSet = new Set(baseClasses.split("\n"));
-  let arrOfPossibleInputs: Array<{
-    category: string;
-    nodes: nodeGroupedObjType[];
-    full: boolean;
-    display_name?: string;
-  }> = [];
-  let arrOfPossibleOutputs: Array<{
-    category: string;
-    nodes: nodeGroupedObjType[];
-    full: boolean;
-    display_name?: string;
-  }> = [];
-  let checkedNodes = new Map();
-  const excludeTypes = new Set(["bool", "float", "code", "file", "int"]);
-
-  const checkBaseClass = (template: TemplateVariableType) => {
-    return (
-      template.type &&
-      template.show &&
-      ((!excludeTypes.has(template.type) &&
-        baseClassesSet.has(template.type)) ||
-        (template.input_types &&
-          template.input_types.some((inputType) =>
-            baseClassesSet.has(inputType),
-          )))
-    );
-  };
-
-  if (flow) {
-    // se existir o flow
-    for (const node of flow) {
-      // para cada node do flow
-      if (node!.data!.node!.flow || !node!.data!.node!.template) break; // não faz nada se o node for um group
-      const nodeData = node.data;
-
-      const foundNode = checkedNodes.get(nodeData.type); // verifica se o tipo do node já foi checado
-      checkedNodes.set(nodeData.type, {
-        hasBaseClassInTemplate:
-          foundNode?.hasBaseClassInTemplate ||
-          Object.values(nodeData.node!.template).some(checkBaseClass),
-        hasBaseClassInBaseClasses:
-          foundNode?.hasBaseClassInBaseClasses ||
-          nodeData.node!.base_classes.some((baseClass) =>
-            baseClassesSet.has(baseClass),
-          ), //seta como anterior ou verifica se o node tem base class
-        displayName: nodeData.node?.display_name,
-      });
-    }
-  }
-
-  for (const [d, nodes] of Object.entries(data)) {
-    let tempInputs: nodeGroupedObjType[] = [],
-      tempOutputs: nodeGroupedObjType[] = [];
-
-    for (const [n, node] of Object.entries(nodes!)) {
-      let foundNode = checkedNodes.get(n);
-
-      if (!foundNode) {
-        foundNode = {
-          hasBaseClassInTemplate: Object.values(node!.template).some(
-            checkBaseClass,
-          ),
-          hasBaseClassInBaseClasses: node!.base_classes.some((baseClass) =>
-            baseClassesSet.has(baseClass),
-          ),
-          displayName: node?.display_name,
-        };
-      }
-
-      if (foundNode.hasBaseClassInTemplate)
-        tempInputs.push({ node: n, displayName: foundNode.displayName });
-      if (foundNode.hasBaseClassInBaseClasses)
-        tempOutputs.push({ node: n, displayName: foundNode.displayName });
-    }
-
-    const totalNodes = Object.keys(nodes!).length;
-
-    if (tempInputs.length)
-      arrOfPossibleInputs.push({
-        category: d,
-        nodes: tempInputs,
-        full: tempInputs.length === totalNodes,
-      });
-    if (tempOutputs.length)
-      arrOfPossibleOutputs.push({
-        category: d,
-        nodes: tempOutputs,
-        full: tempOutputs.length === totalNodes,
-      });
-  }
-
-  return left
-    ? arrOfPossibleOutputs.map((output) => ({
-        family: output.category,
-        type: output.full
-          ? ""
-          : output.nodes.map((item) => item.node).join(", "),
-        display_name: "",
-      }))
-    : arrOfPossibleInputs.map((input) => ({
-        family: input.category,
-        type: input.full ? "" : input.nodes.map((item) => item.node).join(", "),
-        display_name: input.nodes.map((item) => item.displayName).join(", "),
-      }));
-}
-
 // this function is used to get the set of keys from an object
 export function getSetFromObject(obj: object, key?: string): Set<string> {
   const set = new Set<string>();
@@ -715,57 +340,6 @@
   return set;
 }
 
-<<<<<<< HEAD
-export function getFieldTitle(
-  template: APITemplateType,
-  templateField: string
-): string {
-  return template[templateField].display_name
-    ? template[templateField].display_name!
-    : template[templateField].name ?? templateField;
-}
-
-export function sortFields(a, b, fieldOrder) {
-  // Early return for empty fields
-  if (!a && !b) return 0;
-  if (!a) return 1;
-  if (!b) return -1;
-
-  // Normalize the case to ensure case-insensitive comparison
-  const normalizedFieldA = a.toLowerCase();
-  const normalizedFieldB = b.toLowerCase();
-
-  const aIsPriority = priorityFields.has(normalizedFieldA);
-  const bIsPriority = priorityFields.has(normalizedFieldB);
-
-  // Sort by priority
-  if (aIsPriority && !bIsPriority) return -1;
-  if (!aIsPriority && bIsPriority) return 1;
-
-  // Check if either field is in the fieldOrder array
-  const indexOfA = fieldOrder.indexOf(normalizedFieldA);
-  const indexOfB = fieldOrder.indexOf(normalizedFieldB);
-
-  // If both fields are in fieldOrder, sort by their order in the array
-  if (indexOfA !== -1 && indexOfB !== -1) {
-    return indexOfA - indexOfB;
-  }
-
-  // If only one of the fields is in fieldOrder, that field comes first
-  if (indexOfA !== -1) {
-    return -1;
-  }
-  if (indexOfB !== -1) {
-    return 1;
-  }
-
-  // Default case for fields not in priorityFields and not found in fieldOrder
-  // You might want to sort them alphabetically or in another specific manner
-  return a.localeCompare(b);
-}
-
-=======
->>>>>>> ece36867
 export function freezeObject(obj: any) {
   if (!obj) return obj;
   return JSON.parse(JSON.stringify(obj));
