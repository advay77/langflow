from fastapi.testclient import TestClient
from langflow.settings import settings


def test_llms_settings(client: TestClient):
    response = client.get("api/v1/all")
    assert response.status_code == 200
    json_response = response.json()
    llms = json_response["llms"]
    assert set(llms.keys()) == set(settings.llms)


# def test_hugging_face_hub(client: TestClient):
#     response = client.get("api/v1/all")
#     assert response.status_code == 200
#     json_response = response.json()
#     language_models = json_response["llms"]

#     model = language_models["HuggingFaceHub"]
#     template = model["template"]

#     assert template["cache"] == {
#         "required": False,
#         "placeholder": "",
#         "show": False,
#         "multiline": False,
#         "password": False,
#         "name": "cache",
#         "type": "bool",
#         "list": False,
#         "advanced": False,
#     }
#     assert template["verbose"] == {
#         "required": False,
#         "placeholder": "",
#         "show": False,
#         "multiline": False,
#         "value": False,
#         "password": False,
#         "name": "verbose",
#         "type": "bool",
#         "list": False,
#         "advanced": False,
#     }
#     assert template["client"] == {
#         "required": False,
#         "placeholder": "",
#         "show": False,
#         "multiline": False,
#         "password": False,
#         "name": "client",
#         "type": "Any",
#         "list": False,
#         "advanced": False,
#     }
#     assert template["repo_id"] == {
#         "required": False,
#         "placeholder": "",
#         "show": True,
#         "multiline": False,
#         "value": "gpt2",
#         "password": False,
#         "name": "repo_id",
#         "type": "str",
#         "list": False,
#         "advanced": False,
#     }
#     assert template["task"] == {
#         "required": True,
#         "placeholder": "",
#         "show": True,
#         "multiline": False,
#         "password": False,
#         "options": ["text-generation", "text2text-generation"],
#         "name": "task",
#         "type": "str",
#         "list": True,
#         "advanced": True,
#     }
#     assert template["model_kwargs"] == {
#         "required": False,
#         "placeholder": "",
#         "show": True,
#         "multiline": False,
#         "password": False,
#         "name": "model_kwargs",
#         "type": "code",
#         "list": False,
#         "advanced": True,
#     }
#     assert template["huggingfacehub_api_token"] == {
#         "required": False,
#         "placeholder": "",
#         "show": True,
#         "multiline": False,
#         "password": True,
#         "name": "huggingfacehub_api_token",
#         "display_name": "HuggingFace Hub API Token",
#         "type": "str",
#         "list": False,
#         "advanced": False,
#     }


def test_openai(client: TestClient):
    response = client.get("api/v1/all")
    assert response.status_code == 200
    json_response = response.json()
    language_models = json_response["llms"]

    model = language_models["OpenAI"]
    template = model["template"]

    assert template["cache"] == {
        "required": False,
        "placeholder": "",
        "show": False,
        "multiline": False,
        "password": False,
        "name": "cache",
        "type": "bool",
        "list": False,
        "advanced": False,
<<<<<<< HEAD
        "root": False,
=======
        "info": "",
>>>>>>> 5d3a7f06
    }
    assert template["verbose"] == {
        "required": False,
        "placeholder": "",
        "show": False,
        "multiline": False,
        "password": False,
        "name": "verbose",
        "type": "bool",
        "list": False,
        "advanced": False,
<<<<<<< HEAD
        "root": False,
=======
        "info": "",
>>>>>>> 5d3a7f06
    }
    assert template["client"] == {
        "required": False,
        "placeholder": "",
        "show": False,
        "multiline": False,
        "password": False,
        "name": "client",
        "type": "Any",
        "list": False,
        "advanced": False,
<<<<<<< HEAD
        "root": False,
=======
        "info": "",
>>>>>>> 5d3a7f06
    }
    assert template["model_name"] == {
        "required": False,
        "placeholder": "",
        "show": True,
        "multiline": False,
        "value": "text-davinci-003",
        "password": False,
        "options": [
            "text-davinci-003",
            "text-davinci-002",
            "text-curie-001",
            "text-babbage-001",
            "text-ada-001",
        ],
        "name": "model_name",
        "type": "str",
        "list": True,
        "advanced": False,
<<<<<<< HEAD
        "root": False,
=======
        "info": "",
>>>>>>> 5d3a7f06
    }
    # Add more assertions for other properties here
    assert template["temperature"] == {
        "required": False,
        "placeholder": "",
        "show": True,
        "multiline": False,
        "value": 0.7,
        "password": False,
        "name": "temperature",
        "type": "float",
        "list": False,
        "advanced": False,
<<<<<<< HEAD
        "root": False,
=======
        "info": "",
>>>>>>> 5d3a7f06
    }
    assert template["max_tokens"] == {
        "required": False,
        "placeholder": "",
        "show": True,
        "multiline": False,
        "value": 256,
        "password": True,
        "name": "max_tokens",
        "type": "int",
        "list": False,
        "advanced": False,
<<<<<<< HEAD
        "root": False,
=======
        "info": "",
>>>>>>> 5d3a7f06
    }
    assert template["top_p"] == {
        "required": False,
        "placeholder": "",
        "show": False,
        "multiline": False,
        "value": 1,
        "password": False,
        "name": "top_p",
        "type": "float",
        "list": False,
        "advanced": False,
<<<<<<< HEAD
        "root": False,
=======
        "info": "",
>>>>>>> 5d3a7f06
    }
    assert template["frequency_penalty"] == {
        "required": False,
        "placeholder": "",
        "show": False,
        "multiline": False,
        "value": 0,
        "password": False,
        "name": "frequency_penalty",
        "type": "float",
        "list": False,
        "advanced": False,
<<<<<<< HEAD
        "root": False,
=======
        "info": "",
>>>>>>> 5d3a7f06
    }
    assert template["presence_penalty"] == {
        "required": False,
        "placeholder": "",
        "show": False,
        "multiline": False,
        "value": 0,
        "password": False,
        "name": "presence_penalty",
        "type": "float",
        "list": False,
        "advanced": False,
<<<<<<< HEAD
        "root": False,
=======
        "info": "",
>>>>>>> 5d3a7f06
    }
    assert template["n"] == {
        "required": False,
        "placeholder": "",
        "show": False,
        "multiline": False,
        "value": 1,
        "password": False,
        "name": "n",
        "type": "int",
        "list": False,
        "advanced": False,
<<<<<<< HEAD
        "root": False,
=======
        "info": "",
>>>>>>> 5d3a7f06
    }
    assert template["best_of"] == {
        "required": False,
        "placeholder": "",
        "show": False,
        "multiline": False,
        "value": 1,
        "password": False,
        "name": "best_of",
        "type": "int",
        "list": False,
        "advanced": False,
<<<<<<< HEAD
        "root": False,
=======
        "info": "",
>>>>>>> 5d3a7f06
    }
    assert template["model_kwargs"] == {
        "required": False,
        "placeholder": "",
        "show": True,
        "multiline": False,
        "password": False,
        "name": "model_kwargs",
        "type": "code",
        "list": False,
        "advanced": True,
<<<<<<< HEAD
        "root": False,
=======
        "info": "",
>>>>>>> 5d3a7f06
    }
    assert template["openai_api_key"] == {
        "required": False,
        "placeholder": "",
        "show": True,
        "multiline": False,
        "value": "",
        "password": True,
        "name": "openai_api_key",
        "display_name": "OpenAI API Key",
        "type": "str",
        "list": False,
        "advanced": False,
<<<<<<< HEAD
        "root": False,
=======
        "info": "",
>>>>>>> 5d3a7f06
    }
    assert template["batch_size"] == {
        "required": False,
        "placeholder": "",
        "show": False,
        "multiline": False,
        "value": 20,
        "password": False,
        "name": "batch_size",
        "type": "int",
        "list": False,
        "advanced": False,
<<<<<<< HEAD
        "root": False,
=======
        "info": "",
>>>>>>> 5d3a7f06
    }
    assert template["request_timeout"] == {
        "required": False,
        "placeholder": "",
        "show": False,
        "multiline": False,
        "password": False,
        "name": "request_timeout",
        "type": "float",
        "list": False,
        "advanced": False,
<<<<<<< HEAD
        "root": False,
=======
        "info": "",
>>>>>>> 5d3a7f06
    }
    assert template["logit_bias"] == {
        "required": False,
        "placeholder": "",
        "show": False,
        "multiline": False,
        "password": False,
        "name": "logit_bias",
        "type": "code",
        "list": False,
        "advanced": False,
<<<<<<< HEAD
        "root": False,
=======
        "info": "",
>>>>>>> 5d3a7f06
    }
    assert template["max_retries"] == {
        "required": False,
        "placeholder": "",
        "show": False,
        "multiline": False,
        "value": 6,
        "password": False,
        "name": "max_retries",
        "type": "int",
        "list": False,
        "advanced": False,
<<<<<<< HEAD
        "root": False,
=======
        "info": "",
>>>>>>> 5d3a7f06
    }
    assert template["streaming"] == {
        "required": False,
        "placeholder": "",
        "show": False,
        "multiline": False,
        "value": False,
        "password": False,
        "name": "streaming",
        "type": "bool",
        "list": False,
        "advanced": False,
<<<<<<< HEAD
        "root": False,
=======
        "info": "",
>>>>>>> 5d3a7f06
    }


def test_chat_open_ai(client: TestClient):
    response = client.get("api/v1/all")
    assert response.status_code == 200
    json_response = response.json()
    language_models = json_response["llms"]

    model = language_models["ChatOpenAI"]
    template = model["template"]

    assert template["verbose"] == {
        "required": False,
        "placeholder": "",
        "show": False,
        "multiline": False,
        "value": False,
        "password": False,
        "name": "verbose",
        "type": "bool",
        "list": False,
        "advanced": False,
<<<<<<< HEAD
        "root": False,
=======
        "info": "",
>>>>>>> 5d3a7f06
    }
    assert template["client"] == {
        "required": False,
        "placeholder": "",
        "show": False,
        "multiline": False,
        "password": False,
        "name": "client",
        "type": "Any",
        "list": False,
        "advanced": False,
<<<<<<< HEAD
        "root": False,
=======
        "info": "",
>>>>>>> 5d3a7f06
    }
    assert template["model_name"] == {
        "required": False,
        "placeholder": "",
        "show": True,
        "multiline": False,
        "value": "gpt-3.5-turbo-0613",
        "password": False,
        "options": [
            "gpt-3.5-turbo-0613",
            "gpt-3.5-turbo",
            "gpt-3.5-turbo-16k-0613",
            "gpt-3.5-turbo-16k",
            "gpt-4-0613",
            "gpt-4-32k-0613",
            "gpt-4",
            "gpt-4-32k",
        ],
        "name": "model_name",
        "type": "str",
        "list": True,
        "advanced": False,
<<<<<<< HEAD
        "root": False,
=======
        "info": "",
>>>>>>> 5d3a7f06
    }
    assert template["temperature"] == {
        "required": False,
        "placeholder": "",
        "show": True,
        "multiline": False,
        "value": 0.7,
        "password": False,
        "name": "temperature",
        "type": "float",
        "list": False,
        "advanced": False,
<<<<<<< HEAD
        "root": False,
=======
        "info": "",
>>>>>>> 5d3a7f06
    }
    assert template["model_kwargs"] == {
        "required": False,
        "placeholder": "",
        "show": True,
        "multiline": False,
        "password": False,
        "name": "model_kwargs",
        "type": "code",
        "list": False,
        "advanced": True,
<<<<<<< HEAD
        "root": False,
=======
        "info": "",
>>>>>>> 5d3a7f06
    }
    assert template["openai_api_key"] == {
        "required": False,
        "placeholder": "",
        "show": True,
        "multiline": False,
        "value": "",
        "password": True,
        "name": "openai_api_key",
        "display_name": "OpenAI API Key",
        "type": "str",
        "list": False,
        "advanced": False,
<<<<<<< HEAD
        "root": False,
=======
        "info": "",
>>>>>>> 5d3a7f06
    }
    assert template["request_timeout"] == {
        "required": False,
        "placeholder": "",
        "show": False,
        "multiline": False,
        "password": False,
        "name": "request_timeout",
        "type": "float",
        "list": False,
        "advanced": False,
<<<<<<< HEAD
        "root": False,
=======
        "info": "",
>>>>>>> 5d3a7f06
    }
    assert template["max_retries"] == {
        "required": False,
        "placeholder": "",
        "show": False,
        "multiline": False,
        "value": 6,
        "password": False,
        "name": "max_retries",
        "type": "int",
        "list": False,
        "advanced": False,
<<<<<<< HEAD
        "root": False,
=======
        "info": "",
>>>>>>> 5d3a7f06
    }
    assert template["streaming"] == {
        "required": False,
        "placeholder": "",
        "show": False,
        "multiline": False,
        "value": False,
        "password": False,
        "name": "streaming",
        "type": "bool",
        "list": False,
        "advanced": False,
<<<<<<< HEAD
        "root": False,
=======
        "info": "",
>>>>>>> 5d3a7f06
    }
    assert template["n"] == {
        "required": False,
        "placeholder": "",
        "show": False,
        "multiline": False,
        "value": 1,
        "password": False,
        "name": "n",
        "type": "int",
        "list": False,
        "advanced": False,
<<<<<<< HEAD
        "root": False,
=======
        "info": "",
>>>>>>> 5d3a7f06
    }

    assert template["max_tokens"] == {
        "required": False,
        "placeholder": "",
        "show": True,
        "multiline": False,
        "password": True,
        "name": "max_tokens",
        "type": "int",
        "list": False,
        "advanced": False,
<<<<<<< HEAD
        "root": False,
=======
        "info": "",
>>>>>>> 5d3a7f06
    }
    assert template["_type"] == "ChatOpenAI"
    assert (
        model["description"]
        == "Wrapper around OpenAI Chat large language models."  # noqa E501
    )
    assert set(model["base_classes"]) == {
        "BaseLLM",
        "BaseChatModel",
        "ChatOpenAI",
        "BaseLanguageModel",
    }


# Commenting this out for now, as it requires to activate the nodes
# def test_azure_open_ai(client: TestClient):
#     response = client.get("/all")
#     assert response.status_code == 200
#     json_response = response.json()
#     language_models = json_response["llms"]

#     model = language_models["AzureOpenAI"]
#     template = model["template"]

#     assert template["model_name"]["show"] is False
#     assert template["deployment_name"] == {
#         "required": False,
#         "placeholder": "",
#         "show": True,
#         "multiline": False,
#         "value": "",
#         "password": False,
#         "name": "deployment_name",
#         "advanced": False,
#         "type": "str",
#         "list": False,
#     }


# def test_azure_chat_open_ai(client: TestClient):
#     response = client.get("/all")
#     assert response.status_code == 200
#     json_response = response.json()
#     language_models = json_response["llms"]

#     model = language_models["AzureChatOpenAI"]
#     template = model["template"]

#     assert template["model_name"]["show"] is False
#     assert template["deployment_name"] == {
#         "required": False,
#         "placeholder": "",
#         "show": True,
#         "multiline": False,
#         "value": "",
#         "password": False,
#         "name": "deployment_name",
#         "advanced": False,
#         "type": "str",
#         "list": False,
#     }
#     assert template["openai_api_type"] == {
#         "required": False,
#         "placeholder": "",
#         "show": False,
#         "multiline": False,
#         "value": "azure",
#         "password": False,
#         "name": "openai_api_type",
#         "display_name": "OpenAI API Type",
#         "advanced": False,
#         "type": "str",
#         "list": False,
#     }
#     assert template["openai_api_version"] == {
#         "required": False,
#         "placeholder": "",
#         "show": True,
#         "multiline": False,
#         "value": "2023-03-15-preview",
#         "password": False,
#         "name": "openai_api_version",
#         "display_name": "OpenAI API Version",
#         "advanced": False,
#         "type": "str",
#         "list": False,
#     }<|MERGE_RESOLUTION|>--- conflicted
+++ resolved
@@ -121,11 +121,7 @@
         "type": "bool",
         "list": False,
         "advanced": False,
-<<<<<<< HEAD
-        "root": False,
-=======
-        "info": "",
->>>>>>> 5d3a7f06
+        "info": "",
     }
     assert template["verbose"] == {
         "required": False,
@@ -137,11 +133,7 @@
         "type": "bool",
         "list": False,
         "advanced": False,
-<<<<<<< HEAD
-        "root": False,
-=======
-        "info": "",
->>>>>>> 5d3a7f06
+        "info": "",
     }
     assert template["client"] == {
         "required": False,
@@ -153,11 +145,7 @@
         "type": "Any",
         "list": False,
         "advanced": False,
-<<<<<<< HEAD
-        "root": False,
-=======
-        "info": "",
->>>>>>> 5d3a7f06
+        "info": "",
     }
     assert template["model_name"] == {
         "required": False,
@@ -177,11 +165,7 @@
         "type": "str",
         "list": True,
         "advanced": False,
-<<<<<<< HEAD
-        "root": False,
-=======
-        "info": "",
->>>>>>> 5d3a7f06
+        "info": "",
     }
     # Add more assertions for other properties here
     assert template["temperature"] == {
@@ -195,11 +179,7 @@
         "type": "float",
         "list": False,
         "advanced": False,
-<<<<<<< HEAD
-        "root": False,
-=======
-        "info": "",
->>>>>>> 5d3a7f06
+        "info": "",
     }
     assert template["max_tokens"] == {
         "required": False,
@@ -212,11 +192,7 @@
         "type": "int",
         "list": False,
         "advanced": False,
-<<<<<<< HEAD
-        "root": False,
-=======
-        "info": "",
->>>>>>> 5d3a7f06
+        "info": "",
     }
     assert template["top_p"] == {
         "required": False,
@@ -229,11 +205,7 @@
         "type": "float",
         "list": False,
         "advanced": False,
-<<<<<<< HEAD
-        "root": False,
-=======
-        "info": "",
->>>>>>> 5d3a7f06
+        "info": "",
     }
     assert template["frequency_penalty"] == {
         "required": False,
@@ -246,11 +218,7 @@
         "type": "float",
         "list": False,
         "advanced": False,
-<<<<<<< HEAD
-        "root": False,
-=======
-        "info": "",
->>>>>>> 5d3a7f06
+        "info": "",
     }
     assert template["presence_penalty"] == {
         "required": False,
@@ -263,11 +231,7 @@
         "type": "float",
         "list": False,
         "advanced": False,
-<<<<<<< HEAD
-        "root": False,
-=======
-        "info": "",
->>>>>>> 5d3a7f06
+        "info": "",
     }
     assert template["n"] == {
         "required": False,
@@ -280,11 +244,7 @@
         "type": "int",
         "list": False,
         "advanced": False,
-<<<<<<< HEAD
-        "root": False,
-=======
-        "info": "",
->>>>>>> 5d3a7f06
+        "info": "",
     }
     assert template["best_of"] == {
         "required": False,
@@ -297,11 +257,7 @@
         "type": "int",
         "list": False,
         "advanced": False,
-<<<<<<< HEAD
-        "root": False,
-=======
-        "info": "",
->>>>>>> 5d3a7f06
+        "info": "",
     }
     assert template["model_kwargs"] == {
         "required": False,
@@ -313,11 +269,7 @@
         "type": "code",
         "list": False,
         "advanced": True,
-<<<<<<< HEAD
-        "root": False,
-=======
-        "info": "",
->>>>>>> 5d3a7f06
+        "info": "",
     }
     assert template["openai_api_key"] == {
         "required": False,
@@ -331,11 +283,7 @@
         "type": "str",
         "list": False,
         "advanced": False,
-<<<<<<< HEAD
-        "root": False,
-=======
-        "info": "",
->>>>>>> 5d3a7f06
+        "info": "",
     }
     assert template["batch_size"] == {
         "required": False,
@@ -348,11 +296,7 @@
         "type": "int",
         "list": False,
         "advanced": False,
-<<<<<<< HEAD
-        "root": False,
-=======
-        "info": "",
->>>>>>> 5d3a7f06
+        "info": "",
     }
     assert template["request_timeout"] == {
         "required": False,
@@ -364,11 +308,7 @@
         "type": "float",
         "list": False,
         "advanced": False,
-<<<<<<< HEAD
-        "root": False,
-=======
-        "info": "",
->>>>>>> 5d3a7f06
+        "info": "",
     }
     assert template["logit_bias"] == {
         "required": False,
@@ -380,11 +320,7 @@
         "type": "code",
         "list": False,
         "advanced": False,
-<<<<<<< HEAD
-        "root": False,
-=======
-        "info": "",
->>>>>>> 5d3a7f06
+        "info": "",
     }
     assert template["max_retries"] == {
         "required": False,
@@ -397,11 +333,7 @@
         "type": "int",
         "list": False,
         "advanced": False,
-<<<<<<< HEAD
-        "root": False,
-=======
-        "info": "",
->>>>>>> 5d3a7f06
+        "info": "",
     }
     assert template["streaming"] == {
         "required": False,
@@ -414,11 +346,7 @@
         "type": "bool",
         "list": False,
         "advanced": False,
-<<<<<<< HEAD
-        "root": False,
-=======
-        "info": "",
->>>>>>> 5d3a7f06
+        "info": "",
     }
 
 
@@ -442,11 +370,7 @@
         "type": "bool",
         "list": False,
         "advanced": False,
-<<<<<<< HEAD
-        "root": False,
-=======
-        "info": "",
->>>>>>> 5d3a7f06
+        "info": "",
     }
     assert template["client"] == {
         "required": False,
@@ -458,11 +382,7 @@
         "type": "Any",
         "list": False,
         "advanced": False,
-<<<<<<< HEAD
-        "root": False,
-=======
-        "info": "",
->>>>>>> 5d3a7f06
+        "info": "",
     }
     assert template["model_name"] == {
         "required": False,
@@ -485,11 +405,7 @@
         "type": "str",
         "list": True,
         "advanced": False,
-<<<<<<< HEAD
-        "root": False,
-=======
-        "info": "",
->>>>>>> 5d3a7f06
+        "info": "",
     }
     assert template["temperature"] == {
         "required": False,
@@ -502,11 +418,7 @@
         "type": "float",
         "list": False,
         "advanced": False,
-<<<<<<< HEAD
-        "root": False,
-=======
-        "info": "",
->>>>>>> 5d3a7f06
+        "info": "",
     }
     assert template["model_kwargs"] == {
         "required": False,
@@ -518,11 +430,7 @@
         "type": "code",
         "list": False,
         "advanced": True,
-<<<<<<< HEAD
-        "root": False,
-=======
-        "info": "",
->>>>>>> 5d3a7f06
+        "info": "",
     }
     assert template["openai_api_key"] == {
         "required": False,
@@ -536,11 +444,7 @@
         "type": "str",
         "list": False,
         "advanced": False,
-<<<<<<< HEAD
-        "root": False,
-=======
-        "info": "",
->>>>>>> 5d3a7f06
+        "info": "",
     }
     assert template["request_timeout"] == {
         "required": False,
@@ -552,11 +456,7 @@
         "type": "float",
         "list": False,
         "advanced": False,
-<<<<<<< HEAD
-        "root": False,
-=======
-        "info": "",
->>>>>>> 5d3a7f06
+        "info": "",
     }
     assert template["max_retries"] == {
         "required": False,
@@ -569,11 +469,7 @@
         "type": "int",
         "list": False,
         "advanced": False,
-<<<<<<< HEAD
-        "root": False,
-=======
-        "info": "",
->>>>>>> 5d3a7f06
+        "info": "",
     }
     assert template["streaming"] == {
         "required": False,
@@ -586,11 +482,7 @@
         "type": "bool",
         "list": False,
         "advanced": False,
-<<<<<<< HEAD
-        "root": False,
-=======
-        "info": "",
->>>>>>> 5d3a7f06
+        "info": "",
     }
     assert template["n"] == {
         "required": False,
@@ -603,11 +495,7 @@
         "type": "int",
         "list": False,
         "advanced": False,
-<<<<<<< HEAD
-        "root": False,
-=======
-        "info": "",
->>>>>>> 5d3a7f06
+        "info": "",
     }
 
     assert template["max_tokens"] == {
@@ -620,11 +508,7 @@
         "type": "int",
         "list": False,
         "advanced": False,
-<<<<<<< HEAD
-        "root": False,
-=======
-        "info": "",
->>>>>>> 5d3a7f06
+        "info": "",
     }
     assert template["_type"] == "ChatOpenAI"
     assert (
